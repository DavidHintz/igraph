--- conflicted
+++ resolved
@@ -803,28 +803,21 @@
 
 igraph_is_bigraphical:
     PARAMS: |-
-        VECTOR degrees1, VECTOR degrees2,
+        VECTOR_INT degrees1, VECTOR_INT degrees2,
         EDGE_TYPE_SW allowed_edge_types=SIMPLE, OUT BOOLEANPTR res
 
 igraph_is_degree_sequence:
-<<<<<<< HEAD
     PARAMS: VECTOR_INT out_deg, VECTOR_INT_OR_0 in_deg=NULL, OUT BOOLEANPTR res
+    FLAGS: DEPRECATED
+
+igraph_is_graphical:
+    PARAMS: |-
+        VECTOR_INT out_deg, VECTOR_INT_OR_0 in_deg=NULL,
+        EDGE_TYPE_SW allowed_edge_types=SIMPLE, OUT BOOLEANPTR res
 
 igraph_is_graphical_degree_sequence:
     PARAMS: VECTOR_INT out_deg, VECTOR_INT_OR_0 in_deg=NULL, OUT BOOLEANPTR res
-=======
-    PARAMS: VECTOR out_deg, VECTOR_OR_0 in_deg=NULL, OUT BOOLEANPTR res
     FLAGS: DEPRECATED
-
-igraph_is_graphical:
-    PARAMS: |-
-        VECTOR out_deg, VECTOR_OR_0 in_deg=NULL,
-        EDGE_TYPE_SW allowed_edge_types=SIMPLE, OUT BOOLEANPTR res
-
-igraph_is_graphical_degree_sequence:
-    PARAMS: VECTOR out_deg, VECTOR_OR_0 in_deg=NULL, OUT BOOLEANPTR res
-    FLAGS: DEPRECATED
->>>>>>> 85f21675
 
 #######################################
 # Visitors
@@ -1210,14 +1203,9 @@
     DEPS: weights ON graph
 
 igraph_community_fastgreedy:
-<<<<<<< HEAD
-    PARAMS: GRAPH graph, VECTOR_OR_0 weights, OUT MATRIX merges, OUT VECTOR modularity,
+    PARAMS: |-
+        GRAPH graph, VECTOR_OR_0 weights, OUT MATRIX merges, OUT VECTOR modularity,
         OUT VECTOR_INT_OR_0 membership
-=======
-    PARAMS: |-
-        GRAPH graph, VECTOR_OR_0 weights, OUT MATRIX merges, OUT VECTOR modularity,
-        OUT VECTOR_OR_0 membership
->>>>>>> 85f21675
 
 igraph_community_to_membership:
     PARAMS: |-
