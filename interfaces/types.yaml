--- conflicted
+++ resolved
@@ -187,16 +187,12 @@
     CTYPE: igraph_vector_int_t
     FLAGS: BY_REF
 
-<<<<<<< HEAD
-EDGE_WEIGHTS:
-=======
 EDGE_LENGTHS:
     # A vector containing edge lengths
     CTYPE: igraph_vector_t
     FLAGS: BY_REF
 
-EDGEWEIGHTS:
->>>>>>> b02572db
+EDGE_WEIGHTS:
     # A vector containing edge weights
     CTYPE: igraph_vector_t
     FLAGS: BY_REF
