--- conflicted
+++ resolved
@@ -41,15 +41,9 @@
                                 igraph_bool_t directed);
 IGRAPH_EXPORT igraph_error_t igraph_small(igraph_t *graph, igraph_integer_t n, igraph_bool_t directed,
                                ...);
-<<<<<<< HEAD
-IGRAPH_EXPORT igraph_error_t igraph_adjacency(igraph_t *graph, igraph_matrix_t *adjmatrix,
+IGRAPH_EXPORT igraph_error_t igraph_adjacency(igraph_t *graph, const igraph_matrix_t *adjmatrix,
                                    igraph_adjacency_t mode);
-IGRAPH_EXPORT igraph_error_t igraph_weighted_adjacency(igraph_t *graph, igraph_matrix_t *adjmatrix,
-=======
-IGRAPH_EXPORT int igraph_adjacency(igraph_t *graph, const igraph_matrix_t *adjmatrix,
-                                   igraph_adjacency_t mode);
-IGRAPH_EXPORT int igraph_weighted_adjacency(igraph_t *graph, const igraph_matrix_t *adjmatrix,
->>>>>>> 11d4da28
+IGRAPH_EXPORT igraph_error_t igraph_weighted_adjacency(igraph_t *graph, const igraph_matrix_t *adjmatrix,
                                             igraph_adjacency_t mode, const char* attr,
                                             igraph_bool_t loops);
 IGRAPH_EXPORT igraph_error_t igraph_star(igraph_t *graph, igraph_integer_t n, igraph_star_mode_t mode,
