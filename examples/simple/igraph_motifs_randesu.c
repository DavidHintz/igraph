--- conflicted
+++ resolved
@@ -1,36 +1,13 @@
 
 #include <igraph.h>
 
-<<<<<<< HEAD
-void print_vector(igraph_vector_t *v) {
-    igraph_integer_t i, n = igraph_vector_size(v);
-    igraph_real_t sum = 0.0;
-    for (i = 0; i < n; i++) {
-        if (!igraph_is_nan(VECTOR(*v)[i])) {
-            sum += VECTOR(*v)[i];
-        }
-    }
-    for (i = 0; i < n; i++) {
-        igraph_real_printf(VECTOR(*v)[i] / sum);
-        printf(" ");
-    }
-    printf("\n");
-}
-
-igraph_bool_t print_motif(const igraph_t *graph, igraph_vector_int_t *vids,
-                          int isoclass, void* extra) {
-    printf("Class %d: ", isoclass);
-    igraph_vector_int_print(vids);
-    return 0;
-=======
 /* This is a callback function suitable for use with igraph_motifs_randesu_callback().
  * It prints each motif it is calld with. */
-igraph_bool_t print_motif(const igraph_t *graph, igraph_vector_t *vids,
+igraph_error_t print_motif(const igraph_t *graph, igraph_vector_int_t *vids,
                           int isoclass, void* extra) {
     printf("Found isoclass %2d:  ", isoclass);
-    igraph_vector_print(vids);
-    return 0; /* Return 'false': do not interrupt the search. */
->>>>>>> d4d8f6e9
+    igraph_vector_int_print(vids);
+    return IGRAPH_SUCCESS; /* Return 'IGRAPH_SUCCESS': do not interrupt the search. */
 }
 
 int main() {
