
#include <igraph.h>

#include "bench.h"

#define TOSTR1(x) #x
#define TOSTR(x) TOSTR1(x)

int main(void) {
    igraph_t g;
    igraph_matrix_t res;
    igraph_vector_t weights;

    igraph_rng_seed(igraph_rng_default(), 137);
    BENCH_INIT();

    igraph_matrix_init(&res, 0, 0);
    igraph_vector_init(&weights, 0);

#define VCOUNT 100
#define DENS 0.5
#define REP 200

    igraph_erdos_renyi_game_gnp(&g, VCOUNT, DENS, IGRAPH_DIRECTED, IGRAPH_NO_LOOPS);
    igraph_matrix_resize(&res, igraph_vcount(&g), igraph_vcount(&g));
    igraph_vector_resize(&weights, igraph_ecount(&g));

    RNG_BEGIN();
    for (igraph_integer_t i=0; i < igraph_ecount(&g); i++) {
        VECTOR(weights)[i] = RNG_EXP(1);
    }
    RNG_END();

    BENCH(" 1 vcount=" TOSTR(VCOUNT) ", p=" TOSTR(DENS) ", Unweighted, " TOSTR(REP) "x",
          REPEAT(igraph_distances(&g, &res, igraph_vss_all(), igraph_vss_all(), IGRAPH_OUT), REP);
    );
    BENCH(" 2 vcount=" TOSTR(VCOUNT) ", p=" TOSTR(DENS) ", Dijkstra, " TOSTR(REP) "x",
          REPEAT(igraph_distances_dijkstra(&g, &res, igraph_vss_all(), igraph_vss_all(), &weights, IGRAPH_OUT), REP)
    );
    BENCH(" 3 vcount=" TOSTR(VCOUNT) ", p=" TOSTR(DENS) ", Unweighted Floyd-Warshall, " TOSTR(REP) "x",
          REPEAT(igraph_distances_floyd_warshall(&g, &res, NULL, IGRAPH_OUT, IGRAPH_FLOYD_WARSHALL_ORIGINAL), REP)
    );
    BENCH(" 4 vcount=" TOSTR(VCOUNT) ", p=" TOSTR(DENS) ", Unweighted Floyd-Warshall-tree-speedup, " TOSTR(REP) "x",
          REPEAT(igraph_distances_floyd_warshall(&g, &res, NULL, IGRAPH_OUT, IGRAPH_FLOYD_WARSHALL_TREE), REP)
    );
    BENCH(" 5 vcount=" TOSTR(VCOUNT) ", p=" TOSTR(DENS) ", Floyd-Warshall, " TOSTR(REP) "x",
          REPEAT(igraph_distances_floyd_warshall(&g, &res, &weights, IGRAPH_OUT, IGRAPH_FLOYD_WARSHALL_ORIGINAL), REP)
    );
    BENCH(" 6 vcount=" TOSTR(VCOUNT) ", p=" TOSTR(DENS) ", Floyd-Warshall-tree-speedup, " TOSTR(REP) "x",
          REPEAT(igraph_distances_floyd_warshall(&g, &res, &weights, IGRAPH_OUT, IGRAPH_FLOYD_WARSHALL_TREE), REP)
    );

    RNG_BEGIN();
    for (igraph_integer_t i=0; i < trunc(0.005 * igraph_ecount(&g)); i++) {
        /* For reproducibility, do not write two RNG_...() calls on the same line
         * as the C language does not guarantee any evaluation order between them. */
        igraph_real_t w = RNG_UNIF(-0.05, 0);
        VECTOR(weights)[RNG_INTEGER(0, igraph_ecount(&g)-1)] = w;
    }
    RNG_END();

    BENCH(" 7 vcount=" TOSTR(VCOUNT) ", p=" TOSTR(DENS) ", Bellman-Ford (negative), " TOSTR(REP) "x",
          REPEAT(igraph_distances_bellman_ford(&g, &res, igraph_vss_all(), igraph_vss_all(), &weights, IGRAPH_OUT), REP)
    );
<<<<<<< HEAD
    BENCH(" 6 vcount=" TOSTR(VCOUNT) ", p=" TOSTR(DENS) ", Johnson (negative), " TOSTR(REP) "x",
          REPEAT(igraph_distances_johnson(&g, &res, igraph_vss_all(), igraph_vss_all(), &weights, IGRAPH_OUT), REP)
=======
    BENCH(" 8 vcount=" TOSTR(VCOUNT) ", p=" TOSTR(DENS) ", Johnson (negative), " TOSTR(REP) "x",
          REPEAT(igraph_distances_johnson(&g, &res, igraph_vss_all(), igraph_vss_all(), &weights), REP)
>>>>>>> 760786b9
    );
    BENCH(" 9 vcount=" TOSTR(VCOUNT) ", p=" TOSTR(DENS) ", Floyd-Warshall (negative), " TOSTR(REP) "x",
          REPEAT(igraph_distances_floyd_warshall(&g, &res, &weights, IGRAPH_OUT, IGRAPH_FLOYD_WARSHALL_ORIGINAL), REP)
    );
    BENCH(" 10 vcount=" TOSTR(VCOUNT) ", p=" TOSTR(DENS) ", Floyd-Warshall-tree-speedup (negative), " TOSTR(REP) "x",
          REPEAT(igraph_distances_floyd_warshall(&g, &res, &weights, IGRAPH_OUT, IGRAPH_FLOYD_WARSHALL_TREE), REP)
    );

    igraph_destroy(&g);

#undef VCOUNT
#undef DENS
#undef REP

    printf("\n");

#define VCOUNT 500
#define DENS 0.1
#define REP 10

    igraph_erdos_renyi_game_gnp(&g, VCOUNT, DENS, IGRAPH_DIRECTED, IGRAPH_NO_LOOPS);
    igraph_matrix_resize(&res, igraph_vcount(&g), igraph_vcount(&g));
    igraph_vector_resize(&weights, igraph_ecount(&g));

    RNG_BEGIN();
    for (igraph_integer_t i=0; i < igraph_ecount(&g); i++) {
        VECTOR(weights)[i] = RNG_EXP(1);
    }
    RNG_END();

    BENCH(" 1 vcount=" TOSTR(VCOUNT) ", p=" TOSTR(DENS) ", Unweighted, " TOSTR(REP) "x",
          REPEAT(igraph_distances(&g, &res, igraph_vss_all(), igraph_vss_all(), IGRAPH_OUT), REP);
    );
    BENCH(" 2 vcount=" TOSTR(VCOUNT) ", p=" TOSTR(DENS) ", Dijkstra, " TOSTR(REP) "x",
          REPEAT(igraph_distances_dijkstra(&g, &res, igraph_vss_all(), igraph_vss_all(), &weights, IGRAPH_OUT), REP)
    );
    BENCH(" 3 vcount=" TOSTR(VCOUNT) ", p=" TOSTR(DENS) ", Unweighted Floyd-Warshall, " TOSTR(REP) "x",
          REPEAT(igraph_distances_floyd_warshall(&g, &res, NULL, IGRAPH_OUT, IGRAPH_FLOYD_WARSHALL_ORIGINAL), REP)
    );
    BENCH(" 4 vcount=" TOSTR(VCOUNT) ", p=" TOSTR(DENS) ", Unweighted Floyd-Warshall-tree-speedup, " TOSTR(REP) "x",
          REPEAT(igraph_distances_floyd_warshall(&g, &res, NULL, IGRAPH_OUT, IGRAPH_FLOYD_WARSHALL_TREE), REP)
    );
    BENCH(" 5 vcount=" TOSTR(VCOUNT) ", p=" TOSTR(DENS) ", Floyd-Warshall, " TOSTR(REP) "x",
          REPEAT(igraph_distances_floyd_warshall(&g, &res, &weights, IGRAPH_OUT, IGRAPH_FLOYD_WARSHALL_ORIGINAL), REP)
    );
    BENCH(" 6 vcount=" TOSTR(VCOUNT) ", p=" TOSTR(DENS) ", Floyd-Warshall-tree-speedup, " TOSTR(REP) "x",
          REPEAT(igraph_distances_floyd_warshall(&g, &res, &weights, IGRAPH_OUT, IGRAPH_FLOYD_WARSHALL_TREE), REP)
    );

    RNG_BEGIN();
    for (igraph_integer_t i=0; i < trunc(0.002 * igraph_ecount(&g)); i++) {
        /* For reproducibility, do not write two RNG_...() calls on the same line
         * as the C language does not guarantee any evaluation order between them. */
        igraph_real_t w = RNG_UNIF(-0.02, 0);
        VECTOR(weights)[RNG_INTEGER(0, igraph_ecount(&g)-1)] = w;
    }
    RNG_END();

    BENCH(" 7 vcount=" TOSTR(VCOUNT) ", p=" TOSTR(DENS) ", Bellman-Ford (negative), " TOSTR(REP) "x",
          REPEAT(igraph_distances_bellman_ford(&g, &res, igraph_vss_all(), igraph_vss_all(), &weights, IGRAPH_OUT), REP)
    );
<<<<<<< HEAD
    BENCH(" 6 vcount=" TOSTR(VCOUNT) ", p=" TOSTR(DENS) ", Johnson (negative), " TOSTR(REP) "x",
          REPEAT(igraph_distances_johnson(&g, &res, igraph_vss_all(), igraph_vss_all(), &weights, IGRAPH_OUT), REP)
=======
    BENCH(" 8 vcount=" TOSTR(VCOUNT) ", p=" TOSTR(DENS) ", Johnson (negative), " TOSTR(REP) "x",
          REPEAT(igraph_distances_johnson(&g, &res, igraph_vss_all(), igraph_vss_all(), &weights), REP)
>>>>>>> 760786b9
    );
    BENCH(" 9 vcount=" TOSTR(VCOUNT) ", p=" TOSTR(DENS) ", Floyd-Warshall (negative), " TOSTR(REP) "x",
          REPEAT(igraph_distances_floyd_warshall(&g, &res, &weights, IGRAPH_OUT, IGRAPH_FLOYD_WARSHALL_ORIGINAL), REP)
    );
    BENCH(" 10 vcount=" TOSTR(VCOUNT) ", p=" TOSTR(DENS) ", Floyd-Warshall-tree-speedup (negative), " TOSTR(REP) "x",
          REPEAT(igraph_distances_floyd_warshall(&g, &res, &weights, IGRAPH_OUT, IGRAPH_FLOYD_WARSHALL_TREE), REP)
    );

    igraph_destroy(&g);

#undef VCOUNT
#undef DENS
#undef REP

    printf("\n");

#define VCOUNT 1500
#define DENS 0.02
#define REP 1

    igraph_erdos_renyi_game_gnp(&g, VCOUNT, DENS, IGRAPH_DIRECTED, IGRAPH_NO_LOOPS);
    igraph_matrix_resize(&res, igraph_vcount(&g), igraph_vcount(&g));
    igraph_vector_resize(&weights, igraph_ecount(&g));

    RNG_BEGIN();
    for (igraph_integer_t i=0; i < igraph_ecount(&g); i++) {
        VECTOR(weights)[i] = RNG_EXP(1);
    }
    RNG_END();

    BENCH(" 1 vcount=" TOSTR(VCOUNT) ", p=" TOSTR(DENS) ", Unweighted, " TOSTR(REP) "x",
          REPEAT(igraph_distances(&g, &res, igraph_vss_all(), igraph_vss_all(), IGRAPH_OUT), REP);
    );
    BENCH(" 2 vcount=" TOSTR(VCOUNT) ", p=" TOSTR(DENS) ", Dijkstra, " TOSTR(REP) "x",
          REPEAT(igraph_distances_dijkstra(&g, &res, igraph_vss_all(), igraph_vss_all(), &weights, IGRAPH_OUT), REP)
    );
    BENCH(" 3 vcount=" TOSTR(VCOUNT) ", p=" TOSTR(DENS) ", Unweighted Floyd-Warshall, " TOSTR(REP) "x",
          REPEAT(igraph_distances_floyd_warshall(&g, &res, NULL, IGRAPH_OUT, IGRAPH_FLOYD_WARSHALL_ORIGINAL), REP)
    );
    BENCH(" 4 vcount=" TOSTR(VCOUNT) ", p=" TOSTR(DENS) ", Unweighted Floyd-Warshall-tree-speedup, " TOSTR(REP) "x",
          REPEAT(igraph_distances_floyd_warshall(&g, &res, NULL, IGRAPH_OUT, IGRAPH_FLOYD_WARSHALL_TREE), REP)
    );
    BENCH(" 5 vcount=" TOSTR(VCOUNT) ", p=" TOSTR(DENS) ", Floyd-Warshall, " TOSTR(REP) "x",
          REPEAT(igraph_distances_floyd_warshall(&g, &res, &weights, IGRAPH_OUT, IGRAPH_FLOYD_WARSHALL_ORIGINAL), REP)
    );
    BENCH(" 6 vcount=" TOSTR(VCOUNT) ", p=" TOSTR(DENS) ", Floyd-Warshall-tree-speedup, " TOSTR(REP) "x",
          REPEAT(igraph_distances_floyd_warshall(&g, &res, &weights, IGRAPH_OUT, IGRAPH_FLOYD_WARSHALL_TREE), REP)
    );

    RNG_BEGIN();
    for (igraph_integer_t i=0; i < trunc(0.01 * igraph_ecount(&g)); i++) {
        /* For reproducibility, do not write two RNG_...() calls on the same line
         * as the C language does not guarantee any evaluation order between them. */
        igraph_real_t w = RNG_UNIF(-0.02, 0);
        VECTOR(weights)[RNG_INTEGER(0, igraph_ecount(&g)-1)] = w;
    }
    RNG_END();

    BENCH(" 7 vcount=" TOSTR(VCOUNT) ", p=" TOSTR(DENS) ", Bellman-Ford (negative), " TOSTR(REP) "x",
          REPEAT(igraph_distances_bellman_ford(&g, &res, igraph_vss_all(), igraph_vss_all(), &weights, IGRAPH_OUT), REP)
    );
<<<<<<< HEAD
    BENCH(" 6 vcount=" TOSTR(VCOUNT) ", p=" TOSTR(DENS) ", Johnson (negative), " TOSTR(REP) "x",
          REPEAT(igraph_distances_johnson(&g, &res, igraph_vss_all(), igraph_vss_all(), &weights, IGRAPH_OUT), REP)
=======
    BENCH(" 8 vcount=" TOSTR(VCOUNT) ", p=" TOSTR(DENS) ", Johnson (negative), " TOSTR(REP) "x",
          REPEAT(igraph_distances_johnson(&g, &res, igraph_vss_all(), igraph_vss_all(), &weights), REP)
>>>>>>> 760786b9
    );
    BENCH(" 9 vcount=" TOSTR(VCOUNT) ", p=" TOSTR(DENS) ", Floyd-Warshall (negative), " TOSTR(REP) "x",
          REPEAT(igraph_distances_floyd_warshall(&g, &res, &weights, IGRAPH_OUT, IGRAPH_FLOYD_WARSHALL_ORIGINAL), REP)
    );
    BENCH(" 10 vcount=" TOSTR(VCOUNT) ", p=" TOSTR(DENS) ", Floyd-Warshall-tree-speedup (negative), " TOSTR(REP) "x",
          REPEAT(igraph_distances_floyd_warshall(&g, &res, &weights, IGRAPH_OUT, IGRAPH_FLOYD_WARSHALL_TREE), REP)
    );

    igraph_destroy(&g);

#undef VCOUNT
#undef DENS
#undef REP

    igraph_vector_destroy(&weights);
    igraph_matrix_destroy(&res);

    return 0;
}<|MERGE_RESOLUTION|>--- conflicted
+++ resolved
@@ -62,13 +62,8 @@
     BENCH(" 7 vcount=" TOSTR(VCOUNT) ", p=" TOSTR(DENS) ", Bellman-Ford (negative), " TOSTR(REP) "x",
           REPEAT(igraph_distances_bellman_ford(&g, &res, igraph_vss_all(), igraph_vss_all(), &weights, IGRAPH_OUT), REP)
     );
-<<<<<<< HEAD
-    BENCH(" 6 vcount=" TOSTR(VCOUNT) ", p=" TOSTR(DENS) ", Johnson (negative), " TOSTR(REP) "x",
+    BENCH(" 8 vcount=" TOSTR(VCOUNT) ", p=" TOSTR(DENS) ", Johnson (negative), " TOSTR(REP) "x",
           REPEAT(igraph_distances_johnson(&g, &res, igraph_vss_all(), igraph_vss_all(), &weights, IGRAPH_OUT), REP)
-=======
-    BENCH(" 8 vcount=" TOSTR(VCOUNT) ", p=" TOSTR(DENS) ", Johnson (negative), " TOSTR(REP) "x",
-          REPEAT(igraph_distances_johnson(&g, &res, igraph_vss_all(), igraph_vss_all(), &weights), REP)
->>>>>>> 760786b9
     );
     BENCH(" 9 vcount=" TOSTR(VCOUNT) ", p=" TOSTR(DENS) ", Floyd-Warshall (negative), " TOSTR(REP) "x",
           REPEAT(igraph_distances_floyd_warshall(&g, &res, &weights, IGRAPH_OUT, IGRAPH_FLOYD_WARSHALL_ORIGINAL), REP)
@@ -130,13 +125,8 @@
     BENCH(" 7 vcount=" TOSTR(VCOUNT) ", p=" TOSTR(DENS) ", Bellman-Ford (negative), " TOSTR(REP) "x",
           REPEAT(igraph_distances_bellman_ford(&g, &res, igraph_vss_all(), igraph_vss_all(), &weights, IGRAPH_OUT), REP)
     );
-<<<<<<< HEAD
-    BENCH(" 6 vcount=" TOSTR(VCOUNT) ", p=" TOSTR(DENS) ", Johnson (negative), " TOSTR(REP) "x",
+    BENCH(" 8 vcount=" TOSTR(VCOUNT) ", p=" TOSTR(DENS) ", Johnson (negative), " TOSTR(REP) "x",
           REPEAT(igraph_distances_johnson(&g, &res, igraph_vss_all(), igraph_vss_all(), &weights, IGRAPH_OUT), REP)
-=======
-    BENCH(" 8 vcount=" TOSTR(VCOUNT) ", p=" TOSTR(DENS) ", Johnson (negative), " TOSTR(REP) "x",
-          REPEAT(igraph_distances_johnson(&g, &res, igraph_vss_all(), igraph_vss_all(), &weights), REP)
->>>>>>> 760786b9
     );
     BENCH(" 9 vcount=" TOSTR(VCOUNT) ", p=" TOSTR(DENS) ", Floyd-Warshall (negative), " TOSTR(REP) "x",
           REPEAT(igraph_distances_floyd_warshall(&g, &res, &weights, IGRAPH_OUT, IGRAPH_FLOYD_WARSHALL_ORIGINAL), REP)
@@ -198,13 +188,8 @@
     BENCH(" 7 vcount=" TOSTR(VCOUNT) ", p=" TOSTR(DENS) ", Bellman-Ford (negative), " TOSTR(REP) "x",
           REPEAT(igraph_distances_bellman_ford(&g, &res, igraph_vss_all(), igraph_vss_all(), &weights, IGRAPH_OUT), REP)
     );
-<<<<<<< HEAD
-    BENCH(" 6 vcount=" TOSTR(VCOUNT) ", p=" TOSTR(DENS) ", Johnson (negative), " TOSTR(REP) "x",
+    BENCH(" 8 vcount=" TOSTR(VCOUNT) ", p=" TOSTR(DENS) ", Johnson (negative), " TOSTR(REP) "x",
           REPEAT(igraph_distances_johnson(&g, &res, igraph_vss_all(), igraph_vss_all(), &weights, IGRAPH_OUT), REP)
-=======
-    BENCH(" 8 vcount=" TOSTR(VCOUNT) ", p=" TOSTR(DENS) ", Johnson (negative), " TOSTR(REP) "x",
-          REPEAT(igraph_distances_johnson(&g, &res, igraph_vss_all(), igraph_vss_all(), &weights), REP)
->>>>>>> 760786b9
     );
     BENCH(" 9 vcount=" TOSTR(VCOUNT) ", p=" TOSTR(DENS) ", Floyd-Warshall (negative), " TOSTR(REP) "x",
           REPEAT(igraph_distances_floyd_warshall(&g, &res, &weights, IGRAPH_OUT, IGRAPH_FLOYD_WARSHALL_ORIGINAL), REP)
