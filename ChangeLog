--- conflicted
+++ resolved
@@ -1,142 +1,9 @@
-<<<<<<< HEAD
-2007-08-09  Gabor Csardi  <csardi@belus>
-=======
 2007-09-25  Gabor Csardi  <csardi@rmki.kfki.hu>
 
 	* src/games.c (erdos_renyi_game_gnp) : three bugs corrected,
 	should solve issue #30
 
-2007-09-12  Gabor Csardi  <csardi@rmki.kfki.hu>
-
-	* src/matrix.pmt (igraph_matrix_transpose) : added
-
-2007-09-11  Gabor Csardi  <csardi@rmki.kfki.hu>
-
-	* src/igraph_strvector.c (igraph_strvector_append) :
-	memory leak fixed
-
-2007-09-08  Gabor Csardi  <csardi@rmki.kfki.hu>
-
-	* src/cattributes.c (igraph_i_cattribute_find, igraph_i_cattribute_init)
-	(igraph_i_cattribute_destroy, igraph_i_cattribute_copy)
-	(igraph_i_cattribute_add_vertices, igraph_i_cattribite_delete_vertices)
-	(igraph_i_cattribute_add_edges, igraph_i_cattribute_delete_edges)
-	(igraph_i_cattribute_permute_edges, igraph_i_cattribute_get_info)
-	(igraph_i_cattribute_has_attr, igraph_i_cattribute_gettype)
-	(igraph_i_cattribute_get_numeric_graph_attr)
-	(igraph_i_cattribute_get_string_graph_attr)
-	(igraph_i_cattribute_get_numeric_vertex_attr)
-	(igraph_i_cattribute_get_string_vertex_attr)
-	(igraph_i_cattribute_get_numeric_edge_attr)
-	(igraph_i_cattribute_get_string_edge_attr)
-	(igraph_cattribute_GAN, igraph_cattribute_GAS, igraph_cattribute_VAN)
-	(igraph_cattribute_VAS, igraph_cattribute_EAN, igraph_cattribute_EAS)
-	(igraph_cattribute_list, igraph_cattribute_GAN_set)
-	(igraph_cattribute_GAS_set, igraph_cattribute_VAN_set)
-	(igraph_cattribute_VAS_set, igraph_cattribute_EAN_set)
-	(igraph_cattribute_EAS_set, igraph_cattribute_VAN_setv)
-	(igraph_cattribute_VAS_setv, igraph_cattribute_EAN_setv)
-	(igraph_cattribute_EAS_setv, igraph_cattribute_remove_g)
-	(igraph_cattribute_remove_v, igraph_cattribute_remove_e)
-	(igraph_cattribute_remove_all) : added	
-	* src/attribute.h (GAN, GAS, VAN, VAS, EAN, EAS, SETGAN, SETGAS)
-	(SETVAN, SETVAS, SETEAN, SETEAS, SETVANV, SETVASV, SETEANV, SETEASV)
-	(DELGA, DELVA, DELEA, DELGAS, DELVAS, DELEAS, DELALL) : added
-	* examples/simple/cattributes.c : added
-	* examples/simple/cattributes2.c : added
-
-2007-09-04  Gabor Csardi  <csardi@rmki.kfki.hu>
-
-	* src/types.h (STR) : added
-	* examples/simple/igraph_strvector.c : updated	
-
-	* src/igraph_strvector.c (igraph_strvector_clear) : added
-	* examples/simple/igraph_strvector.c : updated
-
-2007-09-03  Gabor Csardi  <csardi@rmki.kfki.hu>
-
-	* src/igraph_strvector.c (igraph_strvector_permdelete)
-	* src/vector.pmt (igraph_vector_permdelete) :
-	use vector_t instead of long int* for the index
-	* src/spmatrix.c (igraph_spmatrix_clear_row)
-	(igraph_spmatrix_cleanup) : updated vector_permdelete calls
-
-	* src/igraph_strvector.c (igraph_strvector_append) : added
-	* examples/simple/igraph_strvector.c : updated
-
-2007-08-31  Gabor Csardi  <csardi@rmki.kfki.hu>
-
-	* src/vector.pmt (igraph_vector_fill) : added
-	* examples/simple/vector.c : fill check added
-
-2007-08-30  Gabor Csardi  <csardi@rmki.kfki.hu>
-
-	* src/structural_properties.c (igraph_betweenness) : 
-	bug fixed when 'vids' is not all vertices, thanks to Alex Gutteridge
-
-2007-08-29  Gabor Csardi  <csardi@rmki.kfki.hu>
-
-	* src/structure_generators.c (igraph_lcf, igraph_lcf_vector) : added
-
-2007-08-28  Gabor Csardi  <csardi@rmki.kfki.hu>
-
-	* src/structure_generators.c (igraph_famous): some more graphs added
-
-	* src/structure_generators.c (igraph_famous): corrected some names
-
-2007-08-27  Gabor Csardi  <csardi@rmki.kfki.hu>
-
-	* src/topology.c (igraph_isomorphic_vf2, igraph_isomorphic_function_vf2)
-	(igraph_count_isomorphisms_vf2, igraph_get_isomorphisms_vf2)
-	(igraph_subisomorphic_function_vf2, igraph_subisomorphic_vf2)
-	(igraph_count_subisomorphisms_vf2, igraph_get_subisomorphisms_vf2) :
-	added, reorganized
-
-2007-08-25  Gabor Csardi  <csardi@rmki.kfki.hu>
-
-	* src/structure_generators.c (igraph_famous) : added
-
-2007-08-23  Gabor Csardi  <csardi@rmki.kfki.hu>
-
-	* src/topology.c (igraph_isomorphic_vf2) : check directedness,
-	check number of vertices, fix +1 bug for map12 and map21
-
-	* src/vector.pmt (igraph_vector_add) : stupid bug corrected
-
-	* src/vector.pmt (igraph_vector_add) : added
-
-2007-08-23  Gabor Csardi  <csardi@rmki.kfki.hu>
-
-	* src/topology.c (igraph_isomorphic_vf2) : added 'map12' and 'map21' 
-	arguments
-
-2007-08-17  Gabor Csardi  <csardi@rmki.kfki.hu>
-
-	* src/layout.c (igraph_layout_graphopt) : added
-
-2007-08-16  Gabor Csardi  <csardi@rmki.kfki.hu>
-
-	* src/igraph_grid.c (igraph_2dgrid_which, igraph_2dgrid_dist)
-	(igraph_2dgrid_dist2, igraph_2dgrid_next_nei)
-	(igraph_i_layout_mergegrid_which) : removed inline
-
-2007-08-10  Gabor Csardi  <csardi@rmki.kfki.hu>
-
-	* src/structural_properties.c (igraph_count_multiple) : bug corrected
-
-	* src/structural_properties.c (igraph_is_multiple, igraph_is_loop) :
-	return bool vector
-	* examples/simple/igraph_is_multiple.c 
-	* examples/simple/igraph_is_loop.c : updated
-
-	* src/igraph_pmt.h
-	* src/types.h
-	* src/vector.c : added igraph_vector_bool_t type
-
-	* src/structural_properties.c (igraph_count_multiple) : added
-
-2007-08-09  Gabor Csardi  <csardi@rmki.kfki.hu>
->>>>>>> ec48b34f
+2007-08-09  Gabor Csardi  <csardi@belus>
 
 	* src/examples/simple/vector.c : corrected a test case
 
