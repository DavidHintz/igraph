<<<<<<< HEAD
2008-09-06  Gabor Csardi  <csardi@szaffi>
=======
2008-09-11  Gabor Csardi  <csardi@szaffi>

	* src/gengraph_mr-connected.cpp (igraph_degree_sequence_game_vl) :
	check that the sum of degree is even

2008-08-22  Gabor Csardi  <csardi@szaffi>
>>>>>>> f5e70b10

	* src/topology.c (igraph_isomorphic_function_vf2) : bug corrected

2008-07-02  Tamas Nepusz  <ntamas@rmki.kfki.hu>

	* interfaces/python/src/graphobject.c : added interface to
	igraph_[st_]{vertex,edge}_connectivity
	
2008-06-02  Tamas Nepusz  <ntamas@rmki.kfki.hu>

	* src/igraph.h (igraph_get_shortest_paths_dijkstra) :
	added header
	
	* src/structural_properties.c (igraph_get_shortest_paths_dijkstra) :
	added
	
	* examples/simple/igraph_get_shortest_paths_dijkstra.{c,out} :
	added

	* interfaces/python/src/graphobject.c :
	added weight support for Graph.get_shortest_paths()
	
2008-05-28  Tamas Nepusz  <ntamas@rmki.kfki.hu>

	* src/igraph.h (igraph_shortest_paths_bellman_ford) :
	added missing header

	* interfaces/python/src/graphobject.c :
	modified Graph.shortest_paths to call the Bellman-Ford algorithm
	instead of Dijkstra

2008-05-25  Gabor Csardi  <csardi@rmki.kfki.hu>

	* src/fast_community.c (igraph_community_fastgreedy) :
	check that the graph is simple

2008-05-22  Gabor Csardi  <csardi@rmki.kfki.hu>

	* src/foreign-lgl-lexer.l
	* src/foreign-ncol-lexer.l : make these work with any EOL 
	encoding

2008-05-21  Tamas Nepusz  <ntamas@rmki.kfki.hu>

	* src/flow.c (igraph_mincut) : type of `value` should be
	igraph_real_t and not igraph_integer_t
	
	* interfaces/functions.def : corrected type of `value` in
	igraph_mincut

	* interfaces/R/src/rinterface.c.in : corrected type of
	`value` in igraph_mincut
	
2008-05-20  Gabor Csardi  <csardi@rmki.kfki.hu>

	* src/arpack.c (igraph_arpack_unpack_complex) : added

	* src/arpack.c (igraph_arpack_rnsolve) : bug fix, corrects
	occasional segfault, plus keep original 'nev' option, ARPACK
	overwrites this sometimes

	* src/arpack.c (igraph_arpack_rssolve) : default mode is 'LM' 
	and not 'LA' to be conform with igrpah_arpack_rnsolve
	* src/community.c (igraph_community_leading_eigenvector_naive)
	(igraph_community_leading_eigenvector)
	(igrpah_community_leading_eigenvector_step) : updated	

2008-05-12  Tamas Nepusz  <ntamas@rmki.kfki.hu> :
	* src/foreign.c (igraph_read_graph_{ncol,lgl,pajek}) :
	proper error handling

	* examples/simple/igraph_read_graph_lgl : added test case

	* interfaces/python/package/drawing.py : triangle-shaped vertices
	now supported
	
2008-04-30  Gabor Csardi  <csardi@rmki.kfki.hu>

	* src/structural_properties.c (igraph_shortest_paths_dijkstra) :
	bug corrected

	* src/type_indexedegelist.c (igraph_empty_attrs) :
	check that number of vertices is finite

2008-04-28  Gabor Csardi  <csardi@rmki.kfki.hu>

	* src/games.c (igraph_erdos_renyi_game_gnm) : bug corrected,
	no multiedges are generated now

	* src/random.c (igraph_random_sample_alga)
	(igraph_random_sample) : bugs corrected

	* src/structural_properties.c (igraph_is_mutual) : 
	changed order of arguments to be consistent with is_loop
	and is_multiple
	* interfaces/python/src/graphobject.c 
	(igraphmodule_Graph_is_mutual) : updated

	* src/vector.pmt (igraph_vector_binsearch2) :
	repair bug when vector is empty

2008-04-28  Tamas Nepusz  <ntamas@rmki.kfki.hu>

	* src/topology.c (igraph_isomorphic) : bugfix, closes issue #117
	
2008-04-27  Tamas Nepusz  <ntamas@rmki.kfki.hu>

	* interfaces/python/src/graphobject.c
	(igraphmodule_Graph_is_mutual) : added

	* src/cocitation.c (igraph_similarity_inverse_log_weighted) : added

	* examples/simple/igraph_similarity.* : added test case for
	inverse log-weighted similarity

	* interfaces/python/src/graphobject.c
	(igraphmodule_Graph_similarity_inverse_log_weighted) : added

2008-04-25  Gabor Csardi  <csardi@rmki.kfki.hu>

	* src/structural_properties.c (igraph_is_mutual) : added

2008-04-24  Tamas Nepusz  <ntamas@rmki.kfki.hu>

	* src/foreign-graphml.c : fixed bug when a graph attribute was
	defined but its value not given in a GraphML file

2008-04-09  Tamas Nepusz  <ntamas@rmki.kfki.hu>

	* src/layout.c (igraph_reingold_tilford) :
	really fixed issue #100 :)
	
2008-04-07  Tamas Nepusz  <ntamas@rmki.kfki.hu>

	* src/structure_generators.c (igraph_weighted_adjacency) : now
	handles fractional edge weights correctly
	
	* src/layout.c (igraph_reingold_tilford) : fixed issue #100
	
2008-04-05  Tamas Nepusz  <ntamas@rmki.kfki.hu>

	* src/structure_generators.c (igraph_weighted_adjacency) : added
	
	* examples/simple/igraph_weighted_adjacency.{c,out} : added
	
2008-04-05  Tamas Nepusz  <ntamas@rmki.kfki.hu>

	* src/cattributes.c (igraph_i_cattribute_add_{edges,vertices}) :
	fixed a memory leak
	
2008-03-25  Tamas Nepusz  <ntamas@rmki.kfki.hu>

	* src/foreign.c (igraph_write_graph_gml) : directed graphs
	are now treated correctly (same as in igraph_read_graph_gml)

2008-03-11  Gabor Csardi  <csardi@rmki.kfki.hu>

	* src/cattributes.c (igraph_i_cattribute_get_string_vertex_attr)
	(igraph_i_cattribute_get_string_edge_attr)
	(igraph_i_cattribute_EAS_set) : bugs corrected

2008-02-21  Gabor Csardi  <csardi@rmki.kfki.hu>

	* src/structure_generators.c (igraph_adjlist) : added
	* examples/simple/adjlist.c : added
	
	* src/adjlist.c (igraph_adjlist_size) : added

2008-02-16  Gabor Csardi  <csardi@rmki.kfki.hu>

	* src/structural_properties.c (igraph_shortest_paths_dijkstra) : added

	* src/structural_properties.c (igraph_shortest_paths) : return 
	IGRAPH_INFINITY for unreachable vertices

	* src/heap.c (igraph_indheap_push_index, igraph_indheap_push_with_index) 
	: renamed, it was inconsistent here and in the header

2008-02-15  Tamas Nepusz  <ntamas@rmki.kfki.hu>

	* src/structural_properties.c (igraph_transitiviy_local) : bug fixed

2008-02-11  Gabor Csardi  <csardi@rmki.kfki.hu>

	* src/structural_properties.c (igraph_path_length_hist) : bug fixed

2008-02-10  Gabor Csardi  <csardi@rmki.kfki.hu>

	* src/centrality.c (igraph_pagerank) : bugs fixed, handle directed graphs

	* src/structureal_properties.c (igraph_pagerank_old) : bug fixed

2008-02-09  Gabor Csardi  <csardi@rmki.kfki.hu>

	* src/arpack.c (igraph_arpack_dssolve, igraph_arpack_dnsolve)
	* src/error.h (igraph_error_type_t)
	* src/error.c (igraph_i_error_strings) : better ARPACK error codes

	* src/flow.c (igraph_i_maxflow_value_undirected)
	(igraph_maxflow_value, igraph_i_mincut_undirected) : allow capacity
	vector to be NULL

2008-02-04  Tamas Nepusz  <ntamas@rmki.kfki.hu>

	* src/layout.c (igraph_layout_lgl) : added progress meter

2008-01-28  Tamas Nepusz  <ntamas@rmki.kfki.hu>

	* interfaces/python/src/graphobject.c : added interface to walktrap
	community detection, added Graph.get_diameter() and
	Graph.farthest_points()
	
	* src/walktrap.cpp : added error handling for isolated vertices

2008-01-27  Gabor Csardi  <csardi@rmki.kfki.hu>
	
	* src/centrality.c (igraph_eigenvector_centrality)
	(igraph_i_kleinberg, igraph_pagerank) : use fix starting vector, based 
	on vertex degree
	
	* src/arpack_internal.h : corrections when external libraries are used
	
	* src/arpack.c (igraph_arpack_rssolve, igraph_arpack_rnsolve) : 
	make it possible to supply a start vector in the first column of 'vectors'
	
	* src/arpack.c (igraph_arpack_rssolve, igraph_arpack_rnsolve) : 
	keep the options argument constant (except if there is an error)

	* examples/simple/igraph_pagerank.c : small bug fixed

2008-01-26  Gabor Csardi  <csardi@rmki.kfki.hu>

	* src/foreign-gml-lexer.l
	* src/foreign-lgl-lexer.l
	* src/foreign-pajek-lexer.l
	* src/foreign-ncol-lexer.l : make sure we recognize all line endings,
	\n, \r, \n\r, \r\n
	* examples/simple/lineendings.c : added

2008-01-24  Tamas Nepusz  <ntamas@rmki.kfki.hu>

	* interfaces/python/src/graphobject.c : corrected some type
	mismatches that caused erroneous behaviour on 64 bit
	architectures
	
	* interfaces/python/src/graphobject.c : added interface to
	igraphmodule_Graph_permute_vertices
	
	* interfaces/python/package/test/isomorphism.py : added
	test case

2008-01-19  Gabor Csardi  <csardi@rmki.kfki.hu>

	* src/layout.c (igraph_layout_kamada_kawai)
	(igraph_layout_kamada_kawai_3d) : support initial position

	* src/motifs.c (igraph_motifs_randesu, igraph_motifs_randesu_estimate)
	(igraph_motifs_randesu_no) : bug fixes

	* src/community.c (igraph_community_leading_eigenvector_step) : rewritten
	* examples/simple/igraph_community_leading_eigenvector.c : updated

2008-01-18  Gabor Csardi  <csardi@rmki.kfki.hu>

	* src/structural_properties.c (igraph_pagerank_old) : 'old' argument
	added
	* examples/simple/igraph_pagerank.c : updated

	* src/community.c (igraph_community_leading_eigenvector_naive)
	(igraph_community_leading_eigenvector) : warning if mxiter iterations
	reached

	* src/arpack.c (igraph_arpack_rssolve, igraph_arpack_rnsolve) :
	set output options

2008-01-17  Gabor Csardi  <csardi@rmki.kfki.hu>

	* src/community.c (igraph_community_leading_eigenvector) : rewritten
	* examples/simple/igraph_community_leading_eigenvector.c : updated

	* src/arpack.c (igraph_arpack_options_init) : maxiter default is 3000

2008-01-16  Tamas Nepusz  <ntamas@rmki.kfki.hu>

	* src/foreign.c (igraph_read_graph_gml) : GML graphs are now
	considered directed iff they contain a graph attribute
	called 'directed' with value 1 (conforms with the tech
	report but contradicts the draft specification)
	
	* src/centrality.c (igraph_closeness_estimate,
	igraph_betweenness_estimate) : adjacency list views are
	used from now on
	
	* src/structural_properties.c (igraph_shortest_paths) :
	adjacency lists views are used from now on

2008-01-15  Gabor Csardi  <csardi@rmki.kfki.hu>

	* src/community.c (igraph_community_leading_eigenvector_naive) : 
	no real changes, just cosmetics
	* src/arpack.c (igraph_arpack_rssolve) : query eigenvector if 
	storage option is given

2008-01-13  Gabor Csardi  <csardi@rmki.kfki.hu>

	* src/igraph.h (igraph_i_lazy_adjlist_t, igraph_lazy_adjlist_t)
	(igraph_i_lazy_adjedgelist_t, igraph_lazy_adjedgelist_t) : renamed
	* src/community.c
	* src/revolver_grow.c
	* src/adjlist.c
	* src/topology.c
	* src/structural_properties.c
	* src/cocitation.c : updated

2008-01-06  Gabor Csardi  <csardi@rmki.kfki.hu>

	* src/topology.c (igraph_isomorphic) : rewritten
	
	* src/topology.c (igraph_isomorphic_34) : added
	(igraph_subisomorphic) : added

	* src/topology.c (igraph_isoclass, igraph_isoclass_subgraph) :
	use igraph_integer_t instead of int
	* examples/simple/topology.c : updated

2008-01-05  Gabor Csardi  <csardi@rmki.kfki.hu>

	* src/bliss.cc (igraph_canonical_permutation) : 'sh' and 'info'
	arguments added
	(igraph_automorphisms) : use 'info' instead if 'no', 'sh' added
	* src/bliss_bignum.hh (Bignum::tostring) : added
	* src/topology.c (igraph_isomorphic_bliss) : 'sh1', 'sh2', 
	'info1', 'info2' arguments added

	* src/topology.c (igraph_isomorphic_bliss) : added

	* src/topology.c (igraph_permute_vertices) : added

	* src/bliss.cc (igraph_canonical_permutation) : added

2008-01-03  Tamas Nepusz  <ntamas@rmki.kfki.hu>

	* src/community.c (igraph_modularity) : added weights argument

	* interfaces/python/src/graphobject.c : adjusted Graph.modularity to
	support weights

	* interfaces/R/src/rinterface.c.in : added null weight argument to
	igraph_modularity call

2008-01-01  Gabor Csardi  <csardi@rmki.kfki.hu>

	* src/revolver_ml_cit.v (igraph_revolver_probs_ADE) 
	(igraph_revolver_probs_ADE_dpareto) : added

2007-12-12  Gabor Csardi  <csardi@rmki.kfki.hu>

	* src/revolver_ml_cit.c (igraph_revolver_ml_df) : added

	* src/revolver_ml_cit.c (igraph_revolver_ml_f) : use random order of 
	edges 

2007-12-08  Gabor Csardi  <csardi@rmki.kfki.hu>

	* src/revolver_ml_cit.c (igraph_revolver_ml_f) : always check edges 
	in decreasing order

2007-12-06  Gabor Csardi  <csardi@rmki.kfki.hu>

	* src/revolver_ml_cit.c (igraph_revolver_ml_ADE_dpareto_evalf) : added

2007-12-05  Tamas Nepusz  <ntamas@rmki.kfki.hu>

	* interfaces/python/src/graphobject.c
	(igraphmodule_Graph_adjacent) : added
	
	* interfaces/python/package/__init__.py :
	(Graph.get_adjlist, Graph.get_adjedgelist) : added
	
	* interfaces/python/package/test/basic.py : added tests

2007-12-04  Tamas Nepusz  <ntamas@rmki.kfki.hu>

	* interfaces/python/src/graphobject.c
	(igraphmodule_Graph_{count,get}_[sub]isomorphisms) : added
	
	* interfaces/python/src/graphobject.c
	(igraphmodule_Graph_subisomorphic) : added
	
	* interfaces/python/package/test/isomorphism.py : added tests

2007-12-04  Gabor Csardi  <csardi@rmki.kfki.hu>

	* src/revolver_ml_cit.c (igraph_revolver_ml_DE)
	(igraph_revolver_ml_DE_alpha_a, igraph_revolver_ml_ADE_
	(igraph_revolver_ml_ADE_alpha_a_beta, igraph_revolver_ml_ADE_dpareto)
	(igraph_revolver_ml_ADE_dpareto_eval) : added

2007-12-03  Gabor Csardi  <csardi@rmki.kfki.hu>

	* src/igraph.h (igraph_scalar_function_t, igraph_vector_function_t) :
	use separate arguments for variables and parameters

	* src/revolver_ml_cit.c (igraph_revolver_ml_d, igraph_revolver_ml_de)
	(igraph_revolver_ml_ade, igraph_revolveR_ml_ad) : filter argument added

2007-11-29  Gabor Csardi  <csardi@rmki.kfki.hu>

	* src/revolver_ml_cit.c (igraph_revolver_ml_l) : added

2007-11-28  Gabor Csardi  <csardi@rmki.kfki.hu>

	* src/revolver_ml_cit.c (igraph_revolver_probs_de)
	(igraph_revolver_probs_ade) : added

2007-11-27  Gabor Csardi  <csardi@rmki.kfki.hu>

	* src/revolver_ml_cot.c (igraph_revolver_ml_de, igraph_revolver_ml_ade) :
	added

	* src/array.pmt (igraph_array3_fill, igraph_array3_update) : added

	* src/games.c (igraph_callaway_traits_game, igraph_establisment_game)
	(igraph_cited_type_game) : bugs fixed

2007-11-26  Gabor Csardi  <csardi@rmki.kfki.hu>

	* src/revolver_ml_cit.c (igraph_revolver_probs_d)
	(igraph_revolver_probs_ad) : added

	* src/revolver_ml_cit.c (igraph_revolver_ml_AD_dpareto_eval) : bug fixed

2007-11-24  Tamas Nepusz  <ntamas@rmki.kfki.hu>

	* src/iterators.c (igraph_es_vector_copy) : added

	* src/structural_properties.c (igraph_count_multiple) : now handles
	loop edges properly

2007-11-22  Gabor Csardi  <csardi@rmki.kfki.hu>

	* src/revolver_ml_cit.c (igraph_revolver_ml_AD_dpareto_eval) : added

	* src/revolver_ml_cit.c (igraph_revolver_ml_D_alpha_a)
	(igraph_revolver_ml_AD_alpha_a_beta, igraph_revolver_ml_AD_dpareto) :
	small memory leaks removed

	* src/revolver_ml_cit.c (igraph_revolver_ml_AD) : added 'lastderiv'
	argument
	
	* src/revolver_ml_cit.c (igraph_i_revolver_ml_D_eval)
	(igraph_i_revolver_ml_AD_eval) : divide by the number of experiments

2007-11-21  Tamas Nepusz  <ntamas@rmki.kfki.hu>

	* src/centrality.c (igraph_betweenness_estimate, igraph_closeness_estimate)
	(igraph_edge_betweenness_estimate) : added

	* src/structural_properties.c (igraph_betweenness, igraph_closeness)
	(igraph_edge_betweenness) : moved to src/centrality.c

	* src/igraph.h : added headers for estimation functions

	* doc/structural.xxml : added documentation for estimation functions

	* examples/simple/igraph_edge_betweenness.c : test cases for estimation added

	* interfaces/python/src/graphobject.c : added cutoff parameter to
	Graph.betweenness, Graph.closeness and Graph.edge_betweenness

	* interfaces/python/package/test/structural.py : added test cases for
	estimations

2007-11-18  Gabor Csardi  <csardi@rmki.kfki.hu>

	* src/revolver_ml_cit.c (igraph_revolver_ml_f, igraph_revolver_ml_ad) :
	added

	* src/revolver_ml_cit.c (igraph_revolver_ml_d) : delta, logprob,
	logmax arguments added

	* src/revolver_ml_cit.c (igraph_revolver_ml_AD_dpareto) : added
	
	* src/revolver_ml_cit.c (igraph_revolver_ml_D, igraph_revolver_ml_D_alpha)
	(igraph_revolver_ml_D_alpha_a, igraph_revolver_ml_AD)
	(igraph_revolver_ml_AD_alpha_a_beta) : filter argument added

2007-11-15  Gabor Csardi  <csardi@rmki.kfki.hu>

	* src/centrality.c (igraph_i_pagerank2, igraph_pagerank) : 
	weighted page rank added, normalized to 1

	* src/arpack.c (igraph_arpack_rssolve) : fix vector copy bug
	
	* src/community.c (igraph_community_leading_eigenvector_naive) : 
	updated for igraph_arpack_storage_init changes
	* src/arpack.c (igraph_arpack_options_init) : updated, default problem
	type is specified via 'XX', added 'sigmai', lworkl is by default 0
	(igraph_arpack_storage_init) : added 'symm' option
	(igraph_arpack_storage_destroy) : handle new members
	(igraph_arpack_rssolve) : handle 'XX' problem type
	(igraph_arpack_rnsolve) : added
	* src/centrality.c (igraph_i_pagerank) : correct, divide by n
	(igraph_pagerank) : update to use rnsolve instead of rssolve
	
	* src/arpack/dlaqrb.c
	* src/arpack/dnaitr.c
	* src/arpack/dnapps.c
	* src/arpack/dnaup2.c
	* src/arpack/dnaupd.c
	* src/arpack/dnconv.c
	* src/arpack/dneigh.c
	* src/arpack/dneupd.c
	* src/arpack/dngets.c
	* src/arpack/dsortc.c
	* src/arpack/dstatn.c
	* src/blas/dasum.c
	* src/blas/drot.c
	* src/blas/dtrmm.c
	* src/blas/idamax.c
	* src/f2c/d_lg10.c
	* src/f2c/i_dnnt.c
	* src/lapack/dlabad.c
	* src/lapack/dlacon.c
	* src/lapack/dladiv.c
	* src/lapack/dlaexc.c
	* src/lapack/dlahqr.c
	* src/lapack/dlaln2.c
	* src/lapack/dlange.c
	* src/lapack/dlanhs.c
	* src/lapack/dlanv2.c
	* src/lapack/dlarfx.c
	* src/lapack/dlasy2.c
	* src/lapack/dtrevc.c
	* src/lapack/dtrexc.c
	* src/lapack/dtrsen.c
	* src/lapack/dtrsyl.c : added stuff required for non-symmetric
	sparse eigenproblems	

2007-11-05  Gabor Csardi  <csardi@rmki.kfki.hu>

	* src/centrality.c (igraph_pagerank) : added

	* src/structural_properties.c (igraph_pagerank, igraph_pagerank_old) :
	renamed
	* examples/simple/igraph_pagerank.c : updated

	* src/cliques.c (igraph_i_maximal_or_largest_cliques_or_indsets) : 
	give prototype

	* src/community.c (igraph_i_community_leading_eigenvector_naive) : added
	(igraph_community_leading_eigenvector_naive) : rewritten to call rssolve

	* src/arpack.c (igraph_arpack_init) : remove storage part
	(igraph_arpack_storage_init, igraph_arpack_storage_destroy) : added
	(igraph_arpack_rssolve) : updated
	* src/centrality.c (igraph_eigenvector_centrality) 
	(igraph_i_kleinberg) : updated
	* examples/simple/igraph_community_leading_eigenvector.c : updated	
	
2007-10-31  Gabor Csardi  <csardi@rmki.kfki.hu>

	* src/community.c (igraph_community_leading_eigenvector) : bug 
	corrected

	* src/community.c (igraph_community_leading_eigenvector)
	(igraph_community_leading_eigenvector_naive)
	(igraph_community_leading_eigenvector_step) : stop at negative eigenvalue

2007-10-30  Gabor Csardi  <csardi@rmki.kfki.hu>

	* src/community.c (igraph_le_community_to_membership) : added

	* src/community.c (igraph_community_to_membership) : different
	arguments, graph is not needed, only the number of vertices
	* examples/simple/igraph_community_fastgreedy.c : updated

	* examples/simple/eigenvector_centrality.c : test case corrected

	* src/games.c (igraph_grg_game) : added 'x' and 'y' arguments
	* examples/simple/igraph_grg_game.c : updated

2007-10-29  Gabor Csardi  <csardi@rmki.kfki.hu>

	* src/centrality.c (igraph_eigenvector_centrality) : add support for
	edge weights

2007-10-28  Gabor Csardi  <csardi@rmki.kfki.hu>

	* src/f2c/etime_.c
	* src/bliss.cc
	* src/bliss_timer.cc : updates to make it compile under windows

2007-10-25  Gabor Csardi  <csardi@rmki.kfki.hu>

	* src/arpack.c
	* src/centrality.c (igraph_i_kleinberg, igraph_hub_score)
	(igraph_authority_score) : moved
	(igraph_i_kleinber2) : added
	
	* src/arpack.c 
	* src/centrality.c
	(igraph_i_eigenvector_centrality)
	(igraph_eigenvector_centrality) : moved 	

	* src/arpack_internal.h : use long int instead of int,
	don't use 'const' for char*
	* src/arpack.c
	* src/comunity.c : updated

	* src/arpack/dstqrb.c
	* src/lapack/dlamch.c
	* src/lapack/dsteqr.c
	* src/lapack/dlae2.c : correct two mistakes, made when prefixing with igraph

	* src/arpack_internal.h : simplified, not using IGRAPH_F77
	* src/arpack.c (igraph_arpack_rssolve, igraph_i_kleinberg)
	* src/community.c (igraph_community_leading_eigenvector_naive)
	(igraph_community_leading_eigenvector)
	(igraph_community_leading_eigenvector_step) : updated
	
	* src/arpack/dgetv0.f
	* src/arpack/dmout.f
	* src/arpack/dsaitr.f
	* src/arpack/dsapps.f
	* src/arpack/dsaup2.f
	* src/arpack/dsaupd.f
	* src/arpack/dsconv.f
	* src/arpack/dseigt.f
	* src/arpack/dsesrt.f
	* src/arpack/dseupd.f
	* src/arpack/dsgets.f
	* src/arpack/dsortr.f
	* src/arpack/dstats.f
	* src/arpack/dstqrb.f
	* src/arpack/dvout.f
	* src/arpack/ivout.f
	* src/arpack/second.f : replaced by the C version

	* src/lapack/lapack_igraph.f
	* src/lapack/print.c : replaced by the C version

	* src/blas/blas_igraph.f : replaced by the C version

2007-10-24  Gabor Csardi  <csardi@rmki.kfki.hu>

	* src/arpack.c (igraph_arpack_rssolve) : added
	(igraph_i_eigenvector_centrality, igraph_eigenvector_centrality) : 
	interface rewritten
	* examples/simple/eigenvector_centrality.c : updated

	* src/arpack.c (igraph_eigenvector_centrality, igraph_i_kleinberg) :
	a bug fixed

	* src/community.c (igraph_community_leading_eigenvector_naive)
	(igraph_community_leading_eigenvector) 
	(igraph_community_leading_eigenvector_step) : rewritten to use ARPACK

2007-10-23  Gabor Csardi  <csardi@rmki.kfki.hu>	

	* src/memory.h (Calloc, igraph_Calloc, Realloc, igraph_Realloc)
	(Free, igraph_Free) : renames
	* src/memory.c
	* src/igraph_grid.c
	* src/visitors.c
	* src/foreign-gml-parser.y
	* src/community.c
	* src/cattributes.c
	* src/foreign-graphml.c
	* src/measure_dynamics.c
	* src/igraph_hashtable.c
	* src/heap.c
	* src/igraph_strvector.c
	* src/igraph_trie.c
	* src/vector_ptr.c
	* src/forestfire.c
	* src/cores.c
	* src/motifs.c
	* src/gml_tree.c
	* src/vector.pmt
	* src/type_indexededgelist.c
	* src/stack.pmt
	* src/dqueue.pmt
	* src/heap.pmt
	* src/arpack.c
	* src/revolver_ml_cit.c
	* src/flow.c
	* src/adjlist.c
	* src/operators.c
	* src/topology.c
	* src/foreign.c
	* src/layout.c
	* src/foreign-lgl-parser.y
	* src/iterators.c
	* src/foreign-pajek-parser.y
	* src/games.c
	* ChangeLog
	* src/components.c
	* src/memory.h
	* src/other.c
	* src/structural_properties.c
	* src/structure_generators.c
	* src/cocitation.c
	* src/foreign-ncol-parser.y
	* src/fast_community.c
	* src/igraph_set.c
	* src/cliques.c : updated

	* src/conversion.c (igraph_to_undirected) : copy graph, vertex and 
	for 'EACH' also edge attributes
	
	* src/attributes.h (igraph_attribute_table_t) : ga, va, ea arguments 
	added to copy
	(IGRAPH_I_ATTRIBUTE_COPY) : updated
	* src/attributes.c (igraph_i_attribute_copy) : updated
	* src/cattributes.c (igraph_i_cattribute_copy) : updated
	* src/conversion.c (igraph_to_directed) : updated
	* src/games.c (igraph_rewire_edges) : updated
	* src/type_indexededgelist.c (igraph_copy, igraph_delete_vertices) : updated
	* examples/simple/cattributes.c : added test for copy

	* src/games.c (igraph_erdos_renyi_game_gnp, igraph_erdos_renyi_game_gnm) :
	reworked
	* examples/simple/igraph_erdos_renyi_game.c : better tests added

	* src/matrix.pmt (igraph_matrix_e, igraph_matrix_e_ptr)
	(igraph_matrix_set, igraph_matrix_fill, igraph_matrix_update)
	(igraph_matrix_rbind, igraph_matrix_cbind, igraph_matrix_swap)
	(igraph_matrix_get_row, igraph_matrix_set_row, igraph_matrix_swap_rows)
	(igraph_matrix_swap_cols, igraph_matrix_add_constant, igraph_matrix_add)
	(igraph_matrix_sub, igraph_matrix_mul_elements)
	(igraph_matrix_div_elements, igraph_matrix_min, igraph_matrix_which_min)
	(igraph_matrix_which_max, igraph_matrix_minmax)
	(igraph_matrix_which_minmax, igraph_matrix_isnull)
	(igraph_matrix_empty, igraph_matrix_is_symmetric, igraph_matrix_prod)
	(igraph_matrix_rowsum, igraph_matrix_colsum, igraph_matrix_contains)
	(igraph_matrix_search, igraph_matrix_remove_row)
	(igraph_matrix_select_cols) : added
	(igraph_matrix_null, igraph_matrix_copy_to) : return void now
	* exaples/simple/matrix2.c : added

2007-10-22  Gabor Csardi  <csardi@rmki.kfki.hu>

	* src/dqueue.c : boolean dqueue_t added
	* src/stack.c : boolean stack_t added

	* src/vector.pmt (igraph_vector_order, igraph_vector_order1)
	(igraph_vector_rank)
	* src/vector.c (igraph_vector_order, igraph_vector_order1)
	(igraph_vector_rank) : moved, not generic any more

	* src/vector.pmt (igraph_vector_swap, igraph_vector_swap_elements)
	(igraph_vector_reverse, igraph_vector_add, igraph_vector_sub)
	(igraph_vector_mul, igraph_vector_div, igraph_vector_minmax)
	(igraph_vector_which_minmax) : added

	* examples/simple/eigenvector_centrality.c : corrected, updated

	* src/vector.pmt (igraph_vector_multiply, igraph_vector_scale) : renamed
	* src/matrix.pmt (igraph_matrix_multiply, igraph_matrix_scale) : renamed
	* src/array.c (igraph_array3_multiply, igraph_array3_scale) : renamed
	* src/spmatrix.c (igraph_spmatrix_multiply, igraph_spmatrix_scale) : renamed
	* src/arpack.c (igraph_i_kleinberg, igraph_eigenvector_centrality)
	* src/fastcommunity.c (igraph_community_fastgreedy)
	* src/layout.c (igraph_layout_lgl, igraph_layout_grid_fruchterman_reingold)
	* src/igraph_revolver_cit.c
	* src/igraph_revolver_grow.c : updated	
	
	* src/vector.pmt (igraph_vector_add, igraph_vector_add_constant) : renamed
	* src/topology.c (igraph_isomorphic_function_vf2)
	(igraph_i_get_isomorphisms_vf2, igraph_subisomorphic_function_vf2)
	(igraph_i_get_subisomorphisms_vf2)

	* src/arpack.c (igraph_i_kleinberg, igraph_hub_score)
	(igraph_authority_score) : added

	* src/arpack.c (igraph_eigenvector_centrality) : free adjlist earlier

	* src/arpack.c (igraph_eigenvector_centrality) : which argument added,
	use vectors instead of C arrays

	* src/examples/eigenvector_centrality.c : updated

	* src/arpack.c (igraph_eigenvector_centrality) : many improvements

2007-10-21  Gabor Csardi  <csardi@rmki.kfki.hu>

	* src/arpack.c (igraph_eigenvector_centrality) : evcent calculation
	based on ARPACK added
	
	* src/arpack/dgetv0.f (igraphdgetv0)
	* src/arpack/dmout.f (igraphdmout)
	* src/arpack/dsaitr.f (igraphdsaitr)
	* src/arpack/dsapps.f (igraphdsapps)
	* src/arpack/dsaup2.f (igraphdsaup2)
	* src/arpack/dsaupd.f (igraphdsaupd)
	* src/arpack/dsconv.f (igraphdsconv)
	* src/arpack/dseigt.f (igraphdseigt)
	* src/arpack/dsesrt.f (igraphdsesrt)
	* src/arpack/dseupd.f (igraphdseupd)
	* src/arpack/dsgets.f (igraphdsgets)
	* src/arpack/dsortr.f (igraphdsortr)
	* src/arpack/dstats.f (igraphdstats)
	* src/arpack/dstqrb.f (igraphdstqrb)
	* src/arpack/dvout.f (igraphdvout)
	* src/arpack/ivout.f (igraphivout)
	* src/arpack/second.f (igraphsecond) : a subset of ARPACK added

	* src/lapack/lapack_igraph.f (igraphdlarnv, igraphdlascl)
	(igraphdlartg, igraphdlaset, igraphdlae2, igraphdlaev2)
	(igraphdlasr, igraphdlasrt, igraphdgeqr2, igraphdlacpy)
	(igraphdorm2r, igraphdsteqr, igraphdlanst, igraphdlapy2)
	(igraphdlamch, igraphdlaruv, igraphdlarfg, igraphdlarf)
	(igraphdlae2, igraphdlassq, igraphdlamc2, igraphdlamc1)
	(igraphdlamc2, igraphdlamc3, igraphdlamc4, igraphdlamc5)
	* src/lapack/print.c (igraphxerbla) : a subset of LAPACK added

	* src/blas/blas_igraph.f (igraphdaxpy, igraphdger, igraphdcopy)
	(igraphdscal, igraphdswap, igraphdgemv, igraphddot, igraphdnrm2)
	(igraphlsame) : a subset of BLAS added
	
2007-10-17  Gabor Csardi  <csardi@rmki.kfki.hu>

	* src/components.c (igraph_articulation_points)
	(igraph_biconnected_components) : added

	* src/igraph.h (igraph_i_adjlist_t, igraph_adjlist_t)
	(igraph_i_adjedgelist_t, igraph_adjedgelist_t) : no longer internal, 
	renamed

	* src/random.c (igraph_rbinom) : replace unif_rand with RNG_UNIF01 and 
	fmin2 with fmin

	* src/forestfire.c (igraph_forest_fire_game) : progress meter and 
	interruption handler added

	* src/structural_properties.c (igraph_path_length_hist) : progress
	meter added

2007-10-16  Tamas Nepusz  <ntamas@rmki.kfki.hu>

	* src/cliques.c (igraph_i_find_k_cliques) : memory
	usage reduced, should solve issue #47

2007-10-16  Gabor Csardi  <csardi@rmki.kfki.hu>

	* src/foreign.c (igraph_read_graph_dimacs) : updated to handle 'edge'
	problems

	* src/forestfire.c (igraph_forest_fire_game) : updated according to a
	paper i found on Leskovec's web site

	* src/forestfire.c (igraph_forest_fire_game) : forest fire model added

	* src/random.h (RNG_BINOM) : added
	* src/random.c (igraph_rbinom) : added

2007-10-15  Gabor Csardi  <csardi@rmki.kfki.hu>

	* src/structural_properties.c (igraph_path_length_hist) : added

	* src/structure_generators.c (igraph_full_citation) : added

2007-10-13  Gabor Csardi  <csardi@rmki.kfki.hu>

	* src/revolver_ml_cit.c (igraph_revolver_ml_D, igraph_revolver_ml_D_alpha)
	(igraph_revolver_ml_D_alpha_a, igraph_revolver_d) : add interruption

	* src/revolver_ml_cit.c (igraph_revolver_ml_AD)
	(igraph_revolver_ml_AD_alpha_a_beta) : added

	* src/revolver_ml_cit.c (igraph_revolver_ml_D) : remove 'ptk', not needed

	* src/revolver_ml_cit.c (igraph_revolver_ml_D, igraph_revolver_ml_D_alpha)
	(igraph_revolver_ml_D_alpha_a) : add fncount, grcount arguments	
	
	* src/bfgs.c (igraph_bfgs) : add interruption, change int* arguments
	to igraph_integer_t*	

	* src/matrix.c : add boolean matrices

2007-10-12  Gabor Csardi  <csardi@rmki.kfki.hu>

	* src/revolver_ml_cit.c (igraph_revolver_ml_D)
	(igraph_revolver_ml_D_alpha, igraph_revolver_ml_D_alpha_a) : added,
	rewritten
	* src/bfgs.c (igraph_bfgs) : added

	* src/math.c (igraph_finite) : added

	* src/vector.pmt (igraph_vector_update) : added

2007-10-11  Gabor Csardi  <csardi@rmki.kfki.hu>

	* src/revolver_ml_cit.c (igraph_revolver_ml_D) 
	(igraph_revolver_ml_D_alpha) : added

	* src/zeroin.c (igraph_zeroin) : added

2007-10-07  Gabor Csardi  <csardi@rmki.kfki.hu>

	* src/revolver_ml_cit.c (igraph_revolver_ml_d) : added

2007-10-03  Gabor Csardi  <csardi@rmki.kfki.hu>

	* src/evolver_cit.c (igraph_evolver_d) : bug corrected
	* src/revolver_cit.c (igraph_revolver_st_d) : bug corrected

	* src/structural_properties.c (igraph_is_simple) : added

2007-10-02  Gabor Csardi  <csardi@rmki.kfki.hu>

	* src/motifs.c (igraph_dyad_census, igraph_triad_census)
	(igraph_triad_census_24) : added

2007-09-25  Gabor Csardi  <csardi@rmki.kfki.hu>

	* src/games.c (igraph_erdos_renyi_game_gnp) : three bugs corrected,
	should solve issue #30

2007-09-12  Gabor Csardi  <csardi@rmki.kfki.hu>

	* src/matrix.pmt (igraph_matrix_transpose) : added

2007-09-11  Gabor Csardi  <csardi@rmki.kfki.hu>

	* src/igraph_strvector.c (igraph_strvector_append) :
	memory leak fixed

2007-09-08  Gabor Csardi  <csardi@rmki.kfki.hu>

	* src/cattributes.c (igraph_i_cattribute_find, igraph_i_cattribute_init)
	(igraph_i_cattribute_destroy, igraph_i_cattribute_copy)
	(igraph_i_cattribute_add_vertices, igraph_i_cattribite_delete_vertices)
	(igraph_i_cattribute_add_edges, igraph_i_cattribute_delete_edges)
	(igraph_i_cattribute_permute_edges, igraph_i_cattribute_get_info)
	(igraph_i_cattribute_has_attr, igraph_i_cattribute_gettype)
	(igraph_i_cattribute_get_numeric_graph_attr)
	(igraph_i_cattribute_get_string_graph_attr)
	(igraph_i_cattribute_get_numeric_vertex_attr)
	(igraph_i_cattribute_get_string_vertex_attr)
	(igraph_i_cattribute_get_numeric_edge_attr)
	(igraph_i_cattribute_get_string_edge_attr)
	(igraph_cattribute_GAN, igraph_cattribute_GAS, igraph_cattribute_VAN)
	(igraph_cattribute_VAS, igraph_cattribute_EAN, igraph_cattribute_EAS)
	(igraph_cattribute_list, igraph_cattribute_GAN_set)
	(igraph_cattribute_GAS_set, igraph_cattribute_VAN_set)
	(igraph_cattribute_VAS_set, igraph_cattribute_EAN_set)
	(igraph_cattribute_EAS_set, igraph_cattribute_VAN_setv)
	(igraph_cattribute_VAS_setv, igraph_cattribute_EAN_setv)
	(igraph_cattribute_EAS_setv, igraph_cattribute_remove_g)
	(igraph_cattribute_remove_v, igraph_cattribute_remove_e)
	(igraph_cattribute_remove_all) : added	
	* src/attribute.h (GAN, GAS, VAN, VAS, EAN, EAS, SETGAN, SETGAS)
	(SETVAN, SETVAS, SETEAN, SETEAS, SETVANV, SETVASV, SETEANV, SETEASV)
	(DELGA, DELVA, DELEA, DELGAS, DELVAS, DELEAS, DELALL) : added
	* examples/simple/cattributes.c : added
	* examples/simple/cattributes2.c : added

2007-09-04  Gabor Csardi  <csardi@rmki.kfki.hu>

	* src/types.h (STR) : added
	* examples/simple/igraph_strvector.c : updated	

	* src/igraph_strvector.c (igraph_strvector_clear) : added
	* examples/simple/igraph_strvector.c : updated

2007-09-03  Gabor Csardi  <csardi@rmki.kfki.hu>

	* src/igraph_strvector.c (igraph_strvector_permdelete)
	* src/vector.pmt (igraph_vector_permdelete) :
	use vector_t instead of long int* for the index
	* src/spmatrix.c (igraph_spmatrix_clear_row)
	(igraph_spmatrix_cleanup) : updated vector_permdelete calls

	* src/igraph_strvector.c (igraph_strvector_append) : added
	* examples/simple/igraph_strvector.c : updated

2007-08-31  Gabor Csardi  <csardi@rmki.kfki.hu>

	* src/vector.pmt (igraph_vector_fill) : added
	* examples/simple/vector.c : fill check added

2007-08-30  Gabor Csardi  <csardi@rmki.kfki.hu>

	* src/structural_properties.c (igraph_betweenness) : 
	bug fixed when 'vids' is not all vertices, thanks to Alex Gutteridge

	* src/bliss.cc
	* src/bliss.cc            
	* src/bliss_heap.cc
	* src/bliss_timer.cc
	* src/bliss_eqrefhash.cc  
	* src/bliss_orbit.cc      
	* src/bliss_utils.cc
	* src/bliss_graph.cc      
	* src/bliss_partition.cc : added	

2007-08-29  Gabor Csardi  <csardi@rmki.kfki.hu>

	* src/structure_generators.c (igraph_lcf, igraph_lcf_vector) : added

2007-08-28  Gabor Csardi  <csardi@rmki.kfki.hu>

	* src/structure_generators.c (igraph_famous): some more graphs added

	* src/structure_generators.c (igraph_famous): corrected some names

2007-08-27  Gabor Csardi  <csardi@rmki.kfki.hu>

	* src/topology.c (igraph_isomorphic_vf2, igraph_isomorphic_function_vf2)
	(igraph_count_isomorphisms_vf2, igraph_get_isomorphisms_vf2)
	(igraph_subisomorphic_function_vf2, igraph_subisomorphic_vf2)
	(igraph_count_subisomorphisms_vf2, igraph_get_subisomorphisms_vf2) :
	added, reorganized

2007-08-25  Gabor Csardi  <csardi@rmki.kfki.hu>

	* src/structure_generators.c (igraph_famous) : added

2007-08-23  Gabor Csardi  <csardi@rmki.kfki.hu>

	* src/topology.c (igraph_isomorphic_vf2) : check directedness,
	check number of vertices, fix +1 bug for map12 and map21

	* src/vector.pmt (igraph_vector_add) : stupid bug corrected

	* src/vector.pmt (igraph_vector_add) : added

2007-08-23  Gabor Csardi  <csardi@rmki.kfki.hu>

	* src/topology.c (igraph_isomorphic_vf2) : added 'map12' and 'map21' 
	arguments

2007-08-17  Gabor Csardi  <csardi@rmki.kfki.hu>

	* src/layout.c (igraph_layout_graphopt) : added

2007-08-16  Gabor Csardi  <csardi@rmki.kfki.hu>

	* src/igraph_grid.c (igraph_2dgrid_which, igraph_2dgrid_dist)
	(igraph_2dgrid_dist2, igraph_2dgrid_next_nei)
	(igraph_i_layout_mergegrid_which) : removed inline

2007-08-10  Gabor Csardi  <csardi@rmki.kfki.hu>

	* src/structural_properties.c (igraph_count_multiple) : bug corrected

	* src/structural_properties.c (igraph_is_multiple, igraph_is_loop) :
	return bool vector
	* examples/simple/igraph_is_multiple.c 
	* examples/simple/igraph_is_loop.c : updated

	* src/igraph_pmt.h
	* src/types.h
	* src/vector.c : added igraph_vector_bool_t type

	* src/structural_properties.c (igraph_count_multiple) : added

2007-08-09  Gabor Csardi  <csardi@rmki.kfki.hu>

	* src/examples/simple/vector.c : corrected a test case

2007-08-06  Gabor Csardi  <csardi@rmki.kfki.hu>

	* src/foreign-graphml.c (igraph_read_graph_graphml) : 
	use a Push parser instead of an I/O parser, not clear whether this
	solves the bug reported by Kristian Ovaska. It seems to work.
	* examples/simple/graphml.c : added a simple test case

2007-07-24  Gabor Csardi  <csardi@rmki.kfki.hu>

	* src/community.c (igraph_community_edge_betweenness) : handle
	unconnected input graphs properly

2007-07-16  Gabor Csardi  <csardi@rmki.kfki.hu>

	* src/community.c (igraph_community_edge_betweenness) : FINALLY
	bug corrected

2007-06-12  Gabor Csardi  <csardi@rmki.kfki.hu>

	* src/revolver_cit.c (igraph_revolver_e) : added 'st' option

2007-06-11  Gabor Csardi  <csardi@rmki.kfki.hu>

	* src/types.h (IGRAPH_POSINFINITY, IGRAPH_NEGINFINITY) : added

2007-06-09  Gabor Csardi  <csardi@rmki.kfki.hu>

	* src/structure_generators.c (igraph_de_bruijn, igraph_kautz) : added

2007-06-08  Gabor Csardi  <csardi@rmki.kfki.hu>

	* src/structural_properties.c (igraph_linegraph) : added

2007-06-07  Gabor Csardi  <csardi@rmki.kfki.hu>

	* src/layout.c (igraph_layout_fruchterman_reingold)
	(igraph_layout_fruchterman_reingold_3d) : weight argument added

2007-07-07  Tamas Nepusz  <ntamas@rmki.kfki.hu>

	* interfaces/python/src/graphobject.c
	(igraphmodule_Graph_layout_reingold_tilford_circular) : added

2007-06-06  Gabor Csardi  <csardi@rmki.kfki.hu>

	* src/foreign.c (igraph_write_graph_pajek) : correct newline

	* src/layout.c (igraph_layout_reingold_tilford_circular) : added

	* src/revolver_cit.c (igraph_revolver_d, igraph_revolver_mes_d)
	(igraph_revolver_ad, igraph_revolver_mes_ad)
	(igraph_revolver_ade, igraph_revolver_mes_ade)
	(igraph_revolver_e, igraph_revolver_mes_e)
	(igraph_revolver_de, igraph_revolver_mes_de)
	(igraph_revolver_l, igraph_revolver_mes_l)
	(igraph_revolver_dl, igraph_revolver_mes_dl)
	(igraph_revolver_el, igraph_revolver_mes_el)
	(igraph_revolver_r, igraph_revolver_mes_r)
	(igraph_revolver_ar, igraph_revolver_mes_ar)
	(igraph_revolver_di, igraph_revolver_mes_di)
	(igraph_revolver_adi, igraph_revolver_mes_adi)
	(igraph_revolver_il, igraph_revolver_mes_il)
	(igraph_revolver_ir, igraph_revolver_mes_ir)
	(igraph_revolver_air, igraph_revolver_mes_air) : logmax argument added

2007-06-03  Gabor Csardi  <csardi@rmki.kfki.hu>

	* src/revolver_cit.c (igraph_revolver_error2_d, igraph_revolver_error2_ad)
	(igraph_revolver_error2_ade, igraph_revolver_error2_e)
	(igraph_revolver_error2_de, igraph_revolver_error2_l)
	(igraph_revolver_error2_dl, igraph_revolver_error2_el)
	(igraph_revolver_error2_r, igraph_revolver_error2_ar)
	(igraph_revolver_error2_di, igraph_revolver_error2_adi)
	(igraph_revolver_error2_il, igraph_revolver_error2_ir)
	(igraph_revolver_error2_air) : added

2007-05-22  Gabor Csardi  <csardi@rmki.kfki.hu>

	* src/games.c (igraph_recent_degree_game) : error handling bug corrected

2007-05-17  Gabor Csardi  <csardi@rmki.kfki.hu>

	* src/type_indexededgelist.c (igraph_edges) : added

2007-05-16  Gabor Csardi  <csardi@rmki.kfki.hu>

	* src/foreign.c (igraph_write_graph_gml) : added
	* examples/simple/gml.c : update to test write_graph_gml as well

	* src/igraph.h (IGRAPH_VERSION_STRING) : added

	* src/foreign-gml-parser.y
	* src/foreign.c (igraph_read_graph_gml) : print better error message

	* src/foreign-gml-parser.y 
	* src/foreign.c (igraph_read_graph_gml) : some memory leaks corrected

2007-05-15  Gabor Csardi  <csardi@rmki.kfki.hu>

	* src/gml_tree.c (igraph_gml_tree_destroy, igraph_gml_tree_mergedest) :
	memory leaks eliminated
	
	* src/foreign-gml-parser.y (igraph_i_gml_make_numeric2) : added,
	support for 'inf' and 'nan'

	* src/foreign.c (igraph_read_graph_gml)
	* src/foreign-gml-parser.y : correct the order of the elements in a list

	* src/foreign-gml-parser.y (igraph_gml_error) : show bison error as well

	* src/foreign.c (igraph_i_gml_destroy_attrs) : added

	* src/foreign.c (igraph_read_graph_gml) : added attribute support

	* src/foreign-gml-lexer.l : rewritten
	* src/foreign-gml-parser.y : rewritten
	* src/gml_tree.c (igraph_gml_tree_init_integer)
	(igraph_gml_tree_init_real, igraph_gml_tree_init_tree) : do not copy 
	name and for string the value

	* src/gml_tree.c (igraph_gml_tree_name, igraph_gml_tree_delete) : added

2007-05-12  Gabor Csardi  <csardi@rmki.kfki.hu>

	* src/foreign-gml-lexer.l
	* src/foreign-gml-parser.y : added
	* src/foreign.c (igraph_read_graph_gml) : added
	* examples/simple/gml.c : added

	* src/gml_tree.c (igraph_gml_tree_init_integer, igraph_gml_tree_init_real)
	(igraph_gml_tree_init_string, igraph_gml_tree_init_tree)
	(igraph_gml_tree_mergedest, igraph_gml_tree_destroy)
	(igraph_gml_tree_length, igraph_gml_tree_find, igraph_gml_tree_findback)
	(igraph_gml_tree_type, igraph_gml_tree_get_integer)
	(igraph_gml_tree_get_real, igraph_gml_tree_get_string)
	(igraph_gml_tree_get_tree) : added

	* src/igraph_strvector.c (igraph_strvector_set2) : added

2007-05-12  Tamas Nepusz  <ntamas@rmki.kfki.hu>

	* src/fast_community.c (igraph_community_fastgreedy) : rewritten in
	plain C, should be faster now

2007-05-11  Gabor Csardi  <csardi@rmki.kfki.hu>

	* src/revolver_grow.c (igraph_revolver_error_p_p) : implemented

	* src/revolver_grow.c (igraph_revolver_p_p, igraph_revolver_st_p_p)
	(igraph_revolver_mes_p_p, igraph_revolver_error_p_p) : added

	* src/revolver_grow.c (igraph_revolver_d_d) : bugs corrected

2007-05-09  Gabor Csardi  <csardi@rmki.kfki.hu>

	* src/evolver_cit.c (igraph_evolver_d) : added

	* src/evolver2.c (igraph_revolver_error_d_d) : bugs corrected

	* src/evolver2.c (igraph_revolver_d_d, igraph_revolver_mes_d_d)
	(igraph_revolver_st_d_d, igraph_revolver_error_d_d) : added

2007-05-07  Gabor Csardi  <csardi@rmki.kfki.hu>

	* example/simple/igraph_vs_seq : added

	* src/iterators.c (igraph_vs_seq, igraph_vs_seq) : bug corrected, last 
	vertex was omitted

	* src/evolver.R : all evolver_* renamed to revolver_*

	* example/simple/igraph_girth.c : added

	* src/structural_properties.c (igraph_girth) : some speedup

	* src/structural_properties.c (igraph_girth) : a bug corrected

2007-05-06  Tamas Nepusz  <ntamas@rmki.kfki.hu>

	* interfaces/python/src/graphobject.c
	(igraphmodule_Graph_isomorphic) : modified to call VF2
	isomorphism if necessary


2007-05-06  Gabor Csardi  <csardi@rmki.kfki.hu>

	* src/flow.c (igraph_vertex_connectivity, igraph_edge_connectivity) :
	check that the graph is connected and also minimum degree
	(igraph_cohesion) : added 'checks' argument
	(igraph_adhesion) : added 'checks' argument, calls edge_connectivity now

	* src/structural_properties.c (igraph_girth) : added

2007-04-30  Gabor Csardi  <csardi@rmki.kfki.hu>

	* src/evolver.c (igraph_evolver_air, igraph_evolver_mes_air)
	(igraph_evolver_st_air, igraph_evolver_error_air) : added

	* src/evolver.c (igraph_evolver_ir, igraph_evolver_mes_ir)
	(igraph_evolver_st_ir, igraph_evolver_error_ir) : added

	* src/evolver.c (igraph_evolver_il, igraph_evolver_mes_il)
	(igraph_evolver_st_il, igraph_evolver_error_il) : added


2007-04-29  Gabor Csardi  <csardi@rmki.kfki.hu>

	* src/vector_pmt.hc (igraph_vector_init_real)
	(igraph_vector_init_real_end) : va_arg type corrected to be 
	self-promoting

	* src/types.h
	* src/vector.c
	* src/igraph_pmt.h
	* src/igraph_pmt_off.h
	* src/vector.h
	* src/vector_pmt.hc : vector functions moved from vector.c to 
	vector_pmt.hc, from types.h to vector.h, poor man's templates 
	introduced based on GSL

2007-04-24  Gabor Csardi  <csardi@rmki.kfki.hu>

	* src/adjlist.c (igraph_i_lazy_adjedgelist_init)
	(igraph_i_lazy_adjedgelist_destroy, igraph_i_lazy_adjedgelist_get)
	(igraph_i_lazy_adjedgelist_get_real) : added

2007-04-23  Gabor Csardi  <csardi@rmki.kfki.hu>

	* src/structural_properties.c (igraph_is_loop) : added
	* examples/simple/igraph_is_loop.c : added

	* src/igraph.h (IGRAPH_FROM, IGRAPH_TO, IGRAPH_OTHER) : added

	* src/evolver.c (igraph_evolver_l, igraph_evolver_dl) : slight change

	* src/evolver.c (igraph_evolver_d, igraph_evolver_ad)
	(igraph_evolver_ade, igraph_evolver_e, igraph_evolver_de)
	(igraph_evolver_l, igraph_evolver_dl, igraph_evolver_el)
	(igraph_evolver_r, igraph_evolver_ar, igraph_evolver_di)
	(igraph_evolver_adi) : progress bar added

2007-04-21  Gabor Csardi  <csardi@rmki.kfki.hu>

	* src/evolver.c (igraph_evolver_mes_d, igraph_evolver_error_d) : 
	modify to comply the usual scheme

	* src/evolver.c (igraph_evolver_adi, igraph_evolver_mes_adi)
	(igraph_evolver_st_adi, igraph_evolver_error_adi) : added

2007-04-20  Gabor Csardi  <csardi@rmki.kfki.hu>

	* src/evolver.c (igraph_evolver_di, igraph_evolver_mes_di)
	(igraph_evolver_st_di, igraph_evolver_error_di) : added

	* src/evolver.c (igraph_evolver_ar, igraph_evolver_mes_ar)
	(igraph_evolver_st_ar, igraph_evolver_error_ar) : added

	* src/evolver.c (igraph_evolver_r, igraph_evolver_mes_r)
	(igraph_evolver_st_r, igraph_evolver_error_r) : added

	* src/evolver.c (igraph_evolver_el, igraph_evolver_mes_el)
	(igraph_evolver_st_el, igraph_evolver_error_el) : added

2007-04-19  Gabor Csardi  <csardi@rmki.kfki.hu>

	* src/evolver.c (igraph_evolver_dl, igraph_evolver_mes_dl)
	(igraph_evolver_st_dl, igraph_evolver_error_dl) : added

	* src/evolver.c (igraph_evolver_l, igraph_evolver_mes_l)
	(igraph_evolver_st_l, igraph_evolver_error_l) : added

	* src/evolver.c (igraph_evolver_de, igraph_evolver_mes_de)
	(igraph_evolver_st_de, igraph_evolver_error_de) : added

	* src/evolver.c (igraph_evolver_e, igraph_evolver_mes_e)
	(igraph_evolver_st_e, igraph_evolver_error_e) : added

	* src/evolver.c (igraph_evolver_mes_ade) : bug corrected

	* src/evolver.c (igraph_evolver_ade, igraph_evolver_mes_ade)
	(igraph_evolver_st_ade, igraph_evolver_error_ade) : added

	* src/types.c (IGRAPH_ARRAY3_INIT_FINALLY) : added
	* src/array.c (igraph_array3_sum, igraph_array_multiply) : added

2007-04-18  Gabor Csardi  <csardi@rmki.kfki.hu>

	* src/evolver.c (igraph_evolver_error_d, igraph_evolver_error_ad) :
	error calculation modified

	* src/evolver.c (igraph_evolver_ad, igraph_evolver_error_d) :
	error calculation added
	
	* src/evolver.c (igraph_evolver_error_d) : bug corrected when
	logprob/lognull is NULL

	* src/evolver.c (igraph_evolver_d, igraph_evolver_error_d) :
	error calculation added

2007-04-17  Tamas Nepusz  <ntamas@rmki.kfki.hu>

	* src/community.c (igraph_community_clauset) : speed improvements
	* src/spmatrix.c (igraph_i_spmatrix_clear_row_fast)
	(igraph_i_spmatrix_cleanup) : added

2007-04-15  Gabor Csardi  <csardi@rmki.kfki.hu>

	* src/adjlist.c (IGRAPH_I_SORT_SIMPLIFY, IGRAPH_I_SORT) : removed
	* src/topology.c (igraph_isomorphic_vf2) : updated, uses 
	SIMPLIFY now, so it works for multigraphs

	* src/adjlist.c (igraph_i_adjlist_sort) : readded, might be needed if 
	the adjlist vectors were changed by hand

	* src/adjlist.c (igraph_i_lazy_adjlist_init)
	(igraph_i_lazy_djlist_destroy, igraph_i_lazy_adjlist_get_real) : 
	make use of the shorted vectors returned by neighbors()
	
	* src/operators.c (igraph_intersection, igraph_intersection_many)
	(igraph_union, igraph_union_many, igraph_difference)
	(igraph_complementer) : removed unneccessary neighbor list sorting
	* src/structural_properties.c (igraph_reciprocity) :
	removed unneccessary sorting of neighbor lists
	* src/cliques (igraph_maximal_independent_vertex_sets)
	(igraph_independence_number, igraph_maximal_cliques)
	(igraph_clique_number) : sorting of the adjacency list not needed

	* src/structural_properties.c (igraph_simplify) : sorting removed

	* src/community.c (igraph_community_leading_eigenvector_naive)
	(igraph_community_leading_eigenvector)
	(igraph_community_leading_eigenvector_step) : make most arguments optional

	* src/community.c (igraph_community_leading_eigenvector_naive)
	(igraph_community_leading_eigenvector) : returns a matrix in the 
	usual form in 'merges'
	* examples/simple/igraph_community_leading_eigenvector.c : updated

	* src/error.c (igraph_i_error_strings) : added text for IGRAPH_DIVERGED

	* src/community.c (igraph_community_leading_eigenvector_step) : added
	* examples/simple/igraph_community_leading_eigenvector.c : updated

	* src/community.c (igraph_community_leading_eigenvector) :
	serious bug corrected by adding the 'idx2' vector

	* src/community.c (igraph_community_leading_eigenvector)
	(igraph_community_leading_eigenvector_naive) : error if zero found as an 
	eigenvector

	* src/community.c (igraph_community_leading_eigenvector)
	(igraph_community_leading_eigenvector_naive) : multiply 
	eigenvector by -1 if needed to have a positive first non-null
	element. This way the method always produces the same result
	* examples/simple/igraph_community_leading_eigenvector.c : updated

	* src/community.c (igraph_community_leading_eigenvector)
	(igraph_community_leading_eigenvector_naive) : use random vector
	as a starting point for the leading eigenvector iteration	

	* src/community.c (igraph_community_leading_eigenvector)
	(igraph_community_leading_eigenvector_naive) : return 'merges'
	vector in the usual form, the same as for other community
	detection methods

	* src/community.c (igraph_community_leading_eigenvector)
	(igraph_community_leading_eigenvector_naive) : minimum iterations
	for eigenvector calculation increased to 1000

	* src/community.c (igraph_community_leading_eigenvector)
	(igraph_community_leading_eigenvector_naive) : original renamed to
	'_naive' and new version added
	* examples/simple/igraph_community_leading_eigenvector.c : updated

2007-04-14  Gabor Csardi  <csardi@rmki.kfki.hu>

	* src/eigen.c 
	* examples/simple/eigen.c : removed, not needed

2007-04-10  Gabor Csardi  <csardi@rmki.kfki.hu>
 
	* src/eigen.c (igraph_eigen_tred2, igraph_eigen_tql2)
	(igraph_eigen_tred1, igraph_eigen_tqlrat, igraph_eigen_rs) : added
	* src/eispack_eigen.f (BALANC, BALBAK, CBABK2, CBAL, CDIV)
	(COMQR, COMQR2, CORTH, CSROOT, ELMHES, ELTRAN, HQR, HQR2)
	(HTRIBK, HTRIDI, TQL1, TQL2, TQLRAT, TRED1, TRED2, RG)
	(RS, CG, CH) added (ie. copyied from the R source code)
	* examples/simple/eigen.c : added

	* src/vector.c (igraph_vector_maxdifference) : added
	* src/matrix.c (igraph_matrix_is_equal, igraph_matrix_maxdifference) :
	added

	* src/error.f (IGRAPH_DIVERGED) : added new error type

2007-04-08  Tamas Nepusz  <ntamas@rmki.kfki.hu>

	* interfaces/python/src/graphobject.c : adjusted interface of
	community_clauset
	* interfaces/python/package/clustering.py : added
	* interfaces/python/package/__init__.py : modified clustering
	functions to return instances of VertexClustering

2007-04-07  Tamas Nepusz  <ntamas@rmki.kfki.hu>

	* src/spmatrix.c : added
	* tests/layout.at : corrected a bug when building outside
	source tree
	* src/community.c (igraph_community_clauset) : added
	* src/vector.c (igraph_vector_insert) : added
	* src/conversion.c (igraph_get_adjacency_sparse) : added

2007-04-07  Gabor Csardi  <csardi@rmki.kfki.hu>

	* src/community.c (igraph_modularity) : added

2007-04-06  Gabor Csardi  <csardi@rmki.kfki.hu>

	* src/community.c (igraph_community_to_membership) : added

	* src/fastcommunity_mh.cc (igraph_community_fastgreedy) :
	return the usual merge matrix format

	* src/fastcommunity_mh.cc : added

2007-04-04  Gabor Csardi  <csardi@rmki.kfki.hu>

	* src/community.c (igraph_community_edge_betweenness) : 
	'merges' and 'bridges' options added
	* src/community.c (igraph_community_eb_get_merges) : added
	* examples/simple/igraph_community_edge_betweenness: updated

2007-04-03  Gabor Csardi  <csardi@rmki.kfki.hu>

	* src/clustertool.cpp (igraph_spinglass_community)
	(igraph_community_spinglass, igraph_spinglass_my_community)
	(igraph_community_spinglass_single)
	* src/walktrap.cpp (igraph_walktrap_community)
	(igraph_community_walktrap) : community structure functions
	renamed to igraph_community_*

	* src/community.c (igraph_community_edge_betweenness) : 
	optionally returns the e.b. values for the cuts
	* examples/simple/igraph_community_edge_betweenness.c : updated

2007-04-02  Gabor Csardi  <csardi@rmki.kfki.hu>

	* src/community.c (igraph_community_edge_betweenness) : added
	* examples/simple/igraph_community_edge_betweenness.c : added

	* src/structural_properties.c (igraph_edge_betweenness) : 
	always use one adjacency list for undirected graphs

	* src/vector.c (igraph_vector_min, igraph_vector_which_min) : added

2007-04-01  Gabor Csardi  <csardi@rmki.kfki.hu>

	* src/walktrap.cpp
	* src/walktrap_communities.cpp
	* src/walktrap_graph.cpp
	* src/walktrap_heap.cpp : added
	* examples/simple/walktrap.c : added

	* src/flow.c (igraph_mincut, igraph_i_mincut_undirected) :
	'partition2' and 'cut' arguments added
	* examples/simple/igraph_mincut.c : updated

	* src/flow.c (igraph_i_mincut_value_undirected)
	(igraph_i_mincut_undirected) : former renamed to latter and 
	minimum cut calculation added, there is a simple wrapper under the 
	name of the former
	(igraph_mincut) : added, simple wrapper
	* examples/simple/igraph_mincut.c : added

2007-03-31  Gabor Csardi  <csardi@rmki.kfki.hu>

	* src/topology.c (igraph_isoclass_create) : bug corrected, sometimes 
	isolates were left out.

	* src/type_indexededgelist.c (igraph_neighbors) : always return 
	sorted vertex id lise
	* src/motifs.c (igraph_motifs_randesu) : this nasty implementation
	used the fact that for a directed graph and IGRAPH_ALL, the outgoing 
	edges came first. Not anymore, updated.

	* src/type_indexededgelist.c (igraph_add_edges) : make sure that
	for undirected graphs the smaller node id is in 'from'

	* src/adjlist.c (igraph_i_adjlist_sort)
	(igraph_i_lazy_adjlist_get_real) : updated to take advantage of 
	the sorted neighbor lists

	* src/vector.c (igraph_vector_binsearch2) : added
	* src/topology.c (igraph_isomorphism_vf2) : updated to use binsearch2

	* src/vector.c (igraph_vector_order, igraph_vector_order1) : two vectors 
	can be supplied now as the basis of the ranking, 
	old version renamed to igraph_vector_order1
	* src/measure_dynamics.c (igraph_measure_dynamics_d_d)
	(igraph_measure_dynamics_d_d_st)
	* src/structural_properties.c (igraph_transitivity_avglocal_undirected)
	(igraph_transitivity_local_undirected2)
	(igraph_transitivity_local_undirected4)
	(igraph_transitivity_undirected)
	* src/type_indexededgelist.c (igraph_add_edges, igraph_delete_edges)
	(igraph_delete_vertices) : updated
	
	* examples/simple/vector.c

	* src/topology.c (igraph_isomorphic_vf2) : modified to use 
	sorted adjacency lists

	* src/foreign.c (igraph_read_graph_graphdb) : added

	* src/adjlist.c (igraph_i_lazy_adjlist_get_real) 
	* src/igraph.h (igraph_i_lazy_adjlist_simplify_t) : SORT option added

	* src/topology.c (igraph_isomorphic_vf2) : heuristics added

	* src/vector.c (igraph_vector_contains) : added
	
	* src/vector.c (igraph_vector_search) : added const to vector argument
	
2007-03-30  Gabor Csardi  <csardi@rmki.kfki.hu>

	* src/topology.c (igraph_isomorphic_vf2) : added

2007-03-29  Gabor Csardi  <csardi@rmki.kfki.hu>

	* src/evolver.c (igraph_evolver_d, igraph_evolver_mes_d)
	(igraph_evolver_st_d, igraph_evolver_exp_d, igraph_evolver_ad)
	(igraph_evolver_mes_ad, igraph_evolver_st_ad, igraph_evolver_exp_ad) :
	added

2007-03-26  Gabor Csardi  <csardi@rmki.kfki.hu>

	* src/measure_dynamics.c (igraph_measure_dynamics_id_expected2) : added

	* src/matrix.c (igraph_matrix_sum) : added

2007-03-25  Gabor Csardi  <csardi@rmki.kfki.hu>

	* src/measure_dynamics.c (igraph_measure_dynamics_id_expected) 
	(igraph_measure_dynamics_idage_expected) : added
	
	* src/measure_dynamics.c (igraph_measure_dynamics_id)
	(igraph_measure_dynamics_idage) : cites option added

	* src/measure_dynamics.c (igraph_measure_dynamics_id) :
	debug and debugdeg options added

2007-03-16  Gabor Csardi  <csardi@rmki.kfki.hu>

	* src/measure_dynamics.c 
	(igraph_measure_dynamics_citingcat_citedcat_st) : 
	two bugs corrected

	* src/measure_dynamics.c
	(igraph_measure_dynamics_citingcat_citedcat)
	(igraph_measure_dynamics_citingcat_citedcat_st) : added

2007-03-14  Gabor Csardi  <csardi@rmki.kfki.hu>

	* src/games.c (igraph_citing_cited_type_game) : added

	* src/games.c (igraph_cited_type_game) : added

	* src/measure_dynamics.c (igraph_measure_dynamics_citedcat)
	(igraph_measure_dynamics_citedcat_st) : added

2007-03-12  Gabor Csardi  <csardi@rmki.kfki.hu>

	* src/measure_dynamics.c (igraph_measure_dynamics_id)
 	(igraph_mesure_dynamics_idage, igraph_measure_dynamics_lastcit) :
	'no' argument added

2007-03-12  Tamas Nepusz  <ntamas@rmki.kfki.hu>

	* interfaces/python/package/__init__.py : added Graph.summary,
	extended Histogram with mean and sd calculations

	* src/measure_dynamics.c (igraph_measure_dynamics_age)
	(igraph_measure_dynamics_age_st) : added

	* src/measure_dynamics.c (igraph_measure_dynamics_lastcit) :
	memory leak removed

2007-03-11  Gabor Csardi  <csardi@rmki.kfki.hu>

	* src/measure_dynamics.c (igraph_measure_dynamics_id) : 
	'start_vertex', 'confint', 'no', 'significance', 'lno' arguments
	removed
	(igraph_measure_dynamics_idwindow) : 'start.vertex', 'confint', 'no',
	'significance' arguments removed
	(igraph_i_tuppercrit_length, igraph_i_tuppercrit) : removed
	(igraph_measure_dynamics_idage) : 'confint', 'no', 'significance',
	'lno' arguments removed
	(igraph_measure_dynamics_idage_debug) : removed
	(igraph_measure_dynamics_idwindowage) : 'start_vertex', 'confint',
	'no', 'significance', 'lno' arguments removed
	(igraph_measure_dynamics_citedcat_id_age) : 'start_vertex',
	'no', 'lno' arguments removed
	(igraph_measure_dynamics_citingcat_id_age) : 'start_vertex',
	'no', 'lno' arguments removed

	* src/measure_dynamics.c (igraph_measure_dynamics_id)
	(igraph_measure_dynamics_idwindow) : 'sd' calculation bug corrected,
	always 'null' a resized matrix!

2007-03-08  Gabor Csardi  <csardi@rmki.kfki.hu>

	* src/games.c (igraph_lastcit_game) : added
	* src/measure_dynamics.c (igraph_measure_dynamics_lastcit)
	(igraph_measure_dynamics_lastcit_st) : added

	* src/games.c (igraph_lastcit_game) : 'directed' argument added
	
2007-03-06  Gabor Csardi  <csardi@rmki.kfki.hu>

	* src/measure_dynamics.c (igraph_measure_dynamics_citingcat_id_age)
	(igraph_measure_dynamics_citedcat_id_age) : standard deviation
	calculation corrected

2007-03-06  Tamas Nepusz  <ntamas@rmki.kfki.hu>

	* src/structural_properties.c (igraph_topological_sorting) :
	added
	* interfaces/python/graphobject.c
	(igraphmodule_GraphObject_topological_sorting) : added
	* examples/simple/igraph_topological_sorting : added

2007-03-05  Gabor Csardi  <csardi@rmki.kfki.hu>

	* src/measure_dynamics.c (igraph_measure_dynamics_citingcat_id_age) : 
	bug corrected

2007-02-21  Gabor Csardi  <csardi@rmki.kfki.hu>

	* src/foreign-pajek-lexer.l : modified to read file with MacOS 
	'end of line' characters correctly

2007-02-18  Gabor Csardi  <csardi@rmki.kfki.hu>

	* src/adjlist.c (igraph_i_lazy_adjlist_init)
	(igraph_i_lazy_adjlist_destroy, igraph_i_lazy_adjlist_get_real) :
	added IGRAPH_I_SORT_SIMPLIFY type of lazy adjlist, this sorts 
	and simplifies the adjacency vectors
	
	* src/structural_properties.c (igraph_transitivity_local_undirected)
	(igraph_transitivity_local_undirected1)
	(igraph_transitivity_local_undirected2)
	(igraph_transitivity_local_undirected4) : local transitivity 
	calculation reorganized
	* examples/simple/igraph_local_transitivity.c : added, but not part
	of the test cases yet

2007-02-09  Gabor Csardi  <csardi@rmki.kfki.hu>

	* src/structural_properties.c (igraph_transitivity_local_undirected) :
	rewritten to use lazy adjacency lists

	* src/adjlist.c (igraph_i_lazy_adjlist_get_real) : error handling
	rewritten to eliminate compiler warnings

2007-02-06  Tamas Nepusz  <ntamas@rmki.kfki.hu>

	* interfaces/python/src/graphobject.c : removed some operator
	implementations from the low-level interface
	* interfaces/python/package/__init__.py : added addition, subtraction,
	multiplication operators with the usual semantics

2007-02-06  Gabor Csardi  <csardi@rmki.kfki.hu>

	* src/structural_properties.c
	(igraph_transitivity_avglocal_undirected)
	(igraph_transitivity_local_undirected)
	(igraph_transitivity_undirected) : corrected overflow bug

2007-02-05  Gabor Csardi  <csardi@rmki.kfki.hu>

	* src/vector_ptr.c (igraph_vector_ptr_remove) : replaced
	memcpy with memmove

	* src/igraph.h (igraph_i_lazy_adjlist_t, igraph_i_lazy_adjlist_get) :
	added
	* src/adjlist.c (igraph_i_lazy_adjlist_init)
	(igraph_i_lazy_adjlist_destroy, igraph_i_lazy_adjlist_get_real) :
	added
	
2007-02-04  Gabor Csardi  <csardi@rmki.kfki.hu>

	* src/adjlist.c (igraph_i_adjlist_simplify) : added
	* src/structural_properties.c (igraph_transitivity_undirected) :
	rewritten to be faster for graphs with skewed degree distribution

	* src/structural_properties.c 
	(igraph_transitivity_avglocal_undirected) : rewritten to be faster
	on graphs with skewed degree distribution, it also handles
	multiple and loop edges well, it ignores them.
	
2007-02-02  Gabor Csardi  <csardi@rmki.kfki.hu>

	* src/cores.c (igraph_k_cores) : renamed to igraph_coreness

2007-01-28  Tamas Nepusz  <ntamas@rmki.kfki.hu>

	* src/igraph_trie.c (igraph_trie_check) : added
	* src/foreign-graphml.c : fixed a bug when reading a graph with
	invalid attribute keys
	* examples/simple/test.gxl : extended to include an invalid attribute
	* examples/simple/igraph_trie.c : added test case for
	igraph_trie_check

2007-01-26  Tamas Nepusz  <ntamas@rmki.kfki.hu>

	* src/foreign-graphml.c : now supports graph attributes
	* src/type_indexededgelist.c (igraph_empty_attrs) : added
	* src/igraph.h : updated
	
	* src/attributes.c (igraph_i_attribute_init) : added attr parameter
	* src/attributes.h (igraph_i_attribute_init) : updated
	
	* interfaces/python/igraphmodule.c : updated for new init attribute
	handler
	* interfaces/R/src/rinterface.c : updated for new init attribute
	handler
	
	* examples/simple/test.gxl : added a graph attribute for testing

2007-01-07  Gabor Csardi  <csardi@rmki.kfki.hu>

	* src/cliques.c (igraph_i_cliques) : free storage after an error,
	allocate each vector in the pointer vector separately

	* src/cliques.c (igraph_cliques) : max_size=0 means no limit and
	not the largest cliques
	(igraph_largest_cliques) : added
	(igraph_independent_vertex_sets) : max_size=0 means no limit and
	not the largest cliques
	(igraph_largest_independent_vertex_sets) : added

	* examples/simple/igraph_independent_sets.c : updated
	* examples/simple/igraph_cliques.c : updated

	* src/cliques.c (igraph_i_cliques_free_res) : make it a bit more
	sophisticated
	(igraph_i_find_k_cliques) : added
	(igraph_i_cliques) : separated into 3
	(igraph_cliques, igraph_largest_cliques) : updated
	(igraph_i_largest_cliques) : added
	(igraph_largest_independent_vertex_sets) : updated

2007-01-06  Gabor Csardi  <csardi@rmki.kfki.hu>

	* src/cliques.c (igraph_i_cliques) : bug corrected

2007-01-04  Tamas Nepusz  <ntamas@rmki.kfki.hu>

	* src/cliques.c (igraph_cliques, igraph_independent_vertex_sets)
	(igraph_maximal_cliques, igraph_maximal_independent_vertex_sets)
	(igraph_clique_number, igraph_independence_number) : added

	* src/igraph_set.c : added

	* src/adjlist.c (igraph_i_adjlist_sort)
	(igraph_i_adjlist_init_complementer) : added

	* tests/cliques.at : added

2006-12-30  Gabor Csardi  <csardi@rmki.kfki.hu>

	* src/cores.c (igraph_kcores) : added

2006-12-18  Gabor Csardi  <csardi@rmki.kfki.hu>

	* src/structure_generators.c (igraph_connect_neighborhood) : added
	(igraph_lattice) : 'nei' argument implemented

	* src/games.c (igraph_rewire_edges, igraph_watts_strogatz_game) : added

	* src/structure_generators.c (igraph_connect_neighorhood) : two bugs
	corrected

	* src/games.c (igraph_rewire_edges, igraph_watts_strogatz_game) : 
	argument checks added

	* src/structure_generators.c (igraph_connect_neigborhood) : bug
	corrected. Really.
	
2006-12-09  Tamas Nepusz  <ntamas@rmki.kfki.hu>

	* src/games.c (igraph_preference_game)
	(igraph_asymmetric_preference_game) : the types of the generated
	vertices can now be returned.
	* interfaces/python/src/graphobject.c (igraphmodule_Graph_Preference)
	(igraphmodule_Graph_Asymmetric_Preference) : added attribute argument
	to store vertex types in the given attribute
	* interfaces/python/src/edgeseqobject.c,
	interfaces/python/src/vertexseqobject.c : mass assignment of attributes
	are now supported
	* interfaces/R/src/rinterface.c (R_igraph_preference_game)
	(R_igraph_asymmetric_preference_game) : adopted to the new interface,
	vertex types are silently dropped now

2006-12-06  Gabor Csardi  <csardi@rmki.kfki.hu>

	* src/spectral_properties.c (igraph_laplacian) : isolated vertex bug
	plus multiple edges bug corrected

2006-12-06  Tamas Nepusz  <ntamas@rmki.kfki.hu>

	* src/spectral_properties.c (igraph_laplacian) : isolated vertex
	handling bug corrected
	* interfaces/python/src/graphobject.c (igraphmodule_Graph_laplacian) :
	added

2006-12-05  Gabor Csardi  <csardi@rmki.kfki.hu>

	* src/pottsmodel_2.cpp
	* src/NetDataTypes.cpp
	* src/NetRoutines.cpp : some not needed functions removed

2006-12-03  Tamas Nepusz  <ntamas@rmki.kfki.hu>

	* interfaces/python/src/graphobject.c (igraphmodule_Graph_delete_edges) :
	added by_index keyword argument
	* interfaces/python/package/__init__.py
	(Graph.edge_betweenness_clustering) : added

2006-12-01  Gabor Csardi  <csardi@rmki.kfki.hu>

	* src/spectral_properties.c (igraph_laplacian) : added

2006-11-30  Gabor Csardi  <csardi@rmki.kfki.hu>

	* src/games.c (igraph_callaway_traits_game) : bug corrected

2006-11-29  Tamas Nepusz  <ntamas@rmki.kfki.hu>

	* src/games.c (igraph_preference_game)
	(igraph_asymmetric_preference_game) : added
	* src/igraph.h : added new function declarations
	* interfaces/python/src/graphobject.c
	(igraphmodule_Graph_Preference)
	(igraphmodule_Graph_Asymmetric_Preference) : added
	* interfaces/python/package/test/games.py : added test cases

2006-11-28  Gabor Csardi  <csardi@rmki.kfki.hu>

	* src/structural_properties.c 
	(igraph_transitivity_avglocal_undirected) : added

2006-11-27  Tamas Nepusz  <ntamas@rmki.kfki.hu>

	* src/iterators.c (igraph_vs_vector_copy) : added
	* interfaces/python/src/convert.c
	(igraphmodule_PyObject_to_vs_t) : fixed a memory leak
	* src/flow.c (igraph_i_mincut_value_undirected) :
	fixed a memory leak
	* src/igraph.h : added igraph_st_mincut_value declaration
	* interfaces/python/src/graphobject.c : added some new functions

	* src/games.c (igraph_establishment_game) : bug corrected

2006-11-24  Gabor Csardi  <csardi@kzoo.edu>

	* src/structural_properties.c (igraph_neighborhood_size)
	(igraph_neighborhood, igraph_neighborhood_graphs) : added

2006-11-23  Tamas Nepusz  <ntamas@rmki.kfki.hu>

	* interfaces/python/src/igraphmodule.c
	(igraphmodule_i_attribute_permute_edges) : added
	* interfaces/python/src/graphobject.c : now all functions expecting
	a vertex list accept a single vertex or a None object denoting all
	vertices
	* interfaces/python/src/old_test.py : now checks for proper attribute
	handling in Graph.to_directed

2006-11-22  Tamas Nepusz  <ntamas@rmki.kfki.hu>

	* interfaces/python/src/convert.c (igraphmodule_PyObject_to_vs_t) :
	added
	* interfaces/python/src/graphobject.c
	(igraphmodule_Graph_transitivity_undirected,
	igraphmodule_Graph_transitivity_local_undirected) : added
	* interfaces/python/src/test.py : modified to use the igraph.test
	package
	* interfaces/python/src/old_test.py : renamed from test.py

2006-11-21  Gabor Csardi  <csardi@kzoo.edu>

	* src/type_indexededgelist.c (igraph_delete_vertices) : rewritten

2006-11-19  Gabor Csardi  <csardi@kzoo.edu>

	* src/structural_properties.c (igraph_transitivity) : removed
	(igraph_transitivity_undirected) : made public, modified to "return" 
	with scalar instead of a vector
	(igraph_transitivity_local_undirected) : added
	* examples/simple/igraph_transitivity.c : updated

	* ssrc/flow.c (igraph_i_mincut_value_undirected) : minor change to 
	make it compile with older gcc
	* src/foreign-graphml.c : include <stdarg.h> to make it compile with
	older gcc
	
2006-11-18  Gabor Csardi  <csardi@kzoo.edu>

	* src/igraph.h (igraph_progress) : prototype added

	* src/components.c (igraph_clusters, igraph_clusters_weak)
	(igraph_clusters_strong) : 'no' argument added

	* src/structural_properties.c (igraph_minimum_spanning_tree_unweighted)
	(igraph_minimum_spanning_tree_prim) : vertex and edge attributes are 
	preserved

2006-11-14  Gabor Csardi  <csardi@kzoo.edu>

	* src/structure_generators.c (igraph_extended_chordal_ring) : added

2006-11-14  Tamas Nepusz  <ntamas@rmki.kfki.hu>

	* src/foreign-graphml.c (igraph_graphml_destroy_state) :
	fixed memory leaks
        * src/foreign-graphml.c (igraph_read_graph_graphml) :
	corrected error handling (former implementation assumed that
	execution is stopped after the call to igraph_error, which
	is not true if the error handler is overridden)

2006-11-09  Gabor Csardi  <csardi@kzoo.edu>

	* src/clustertool.cpp (igraph_spinglass_my_community) : 
	return more data: adhesion, cohesion, inner & outer links
	* src/pottsmodel_2.cpp (PottsModel::FindCommunityFromStart) :
	return more data: adhesion, cohesion, inner & outer links

	* src/clustertool.cpp (igraph_spinglass_community) :
	allow interruption
	* src/pottsmodel_2.cpp (PottModel::FindCommunityFromStart) :
	allow interruption

	* src/clustertoop.cpp (igraph_spinglass_my_community) : 
	better error handling
 	
2006-11-07  Gabor Csardi  <csardi@kzoo.edu>

	* src/clustertool.cpp (igraph_spinglass_my_community) : removed 
	unneccesary arguments

2006-11-06  Gabor Csardi  <csardi@kzoo.edu>

	* src/NetDataTypes.cpp : added
	* src/NetRoutines.cpp : added
	* src/pottsmodel_2.cpp : added
	* src/clustertool.cpp : added
	* examples/simple/spinglass.c : added

	* src/clustertool.cpp (igraph_spinglass_community) : cleanup
	(igraph_spinglass_my_community) : added
	* src/pottsmodel_2.cpp (PottsModel::assign_initital_conf)
	(PottsModel::HeatBathLoopupZeroTemp)
	(PottsModel::HeatBathParallelLookup)
	(PottsModel::HeatBathLookup) : update random number generation
	(PottsModel::FindCommunityFromStart) : update to return result
	(PottsModel::WriteClusters) : myq argument not needed
	* examples/simple/spinglass.c : updated
	
2006-11-04  Gabor Csardi  <csardi@kzoo.edu>

	* src/flow.c (igraph_i_vertex_connectivity_directed) : corrected

	* src/flow.c (igraph_vertex_disjoint_paths) : make it work for
	adjacent vertices
	
2006-11-03  Tamas Nepusz  <ntamas@rmki.kfki.hu>

	* interfaces/python, configure.in : modified to use Python's
	distutils build mechanism instead.
	* interfaces/python/package/__init__.py : the Python package is
	now divided into two submodule: igraph._igraph is the interface
	to the C functions, while the main igraph module just imports
	igraph._igraph and adds non time-critical functionality on top
	of it
	* debian/rules : omits Python package generation

2006-10-30  Tamas Nepusz  <ntamas@rmki.kfki.hu>

	* interfaces/python/graphobject.c (igraphmodule_Graph_to_directed)
	(igraphmodule_Graph_to_undirected) : added
	* interfaces/python/test.py : added test cases
	
2006-10-18  Gabor Csardi  <csardi@rmki.kfki.hu>

	* src/games.c (igraph_erdos_renyi_game_gnp) : bug corrected,
	use igraph_real_t, long int is not enough

	* src/structural_properties.c (igraph_constraint) : rewritten,
	weight argument added
	
2006-10-10  Tamas Nepusz  <ntamas@rmki.kfki.hu>

	* src/attributes.h : corrected a typo
	* interfaces/python/igraphmodule.c
	(igraphmodule_i_attribute_add_vertices)
	(igraphmodule_i_attribute_add_edges) : added attr parameter support
	* interfaces/python/test.py : extended NCOL test case
	* src/type_indexededgelist.c (igraph_add_vertices) :
	moved invocation of attribute handler to the end
	
2006-10-10  Gabor Csardi  <csardi@rmki.kfki.hu>

	* src/flow.c (igraph_maxflow_value) : range check bug corrected
	(igraph_st_mincut_value) : check source==target
	(igraph_i_mincut_value_undirected) : remove unneeded directedness check
	(igraph_i_st_vertex_connectivity_directed) : correct neighbor check
	(igraph_i_st_vertex_connectivity_undirected) : add range check
	(igraph_st_vertex_connectivity) : check source==target
	(igraph_st_edge_connectivity) : check source==target
	(igraph_edge_disjoint_paths) : rewritten (unnecessarily)
	(igraph_vertex_disjoint_paths) : rewritten

2006-10-08  Gabor Csardi  <csardi@rmki.kfki.hu>

	* src/foreign-graphml.c (igraph_i_xml_escape) : change ENOMEM to
	IGRAPH_ENOMEM

	* src/conversion.c (igraph_to_directed) : bug eliminated,
	destroy order was different than FINALLY order

	* src/flow.c (igraph_i_maxflow_value_undirected, igraph_maxflow_value)
	(igraph_st_mincut_value, igraph_i_mincut_value_undirected)
	(igraph_mincut_value, igrpah_i_st_vertex_connectivity_undirected)
	(igraph_st_vertex_connectivity,	igraph_i_vertex_connectivity_directed)
	(igraph_i_vertex_connectivity_undirected, igraph_st_edge_connectivity)
	(igraph_edge_connectivity, igraph_edge_disjoint_paths)
	(igraph_vertex_disjoint_paths, igraph_adhesion, igraph_cohesion): added
	(igraph_maxflow, igraph_edge_connectivity_pair)
	(igraph_edge_connectivity, igraph_vertex_connectivity_pair)
	(igraph_vertex_connectivity, igraph_minimum_cut)
	(igraph_minimum_vertex_cut_pair, igraph_minimum_vertex_cut) : 
	removed or renamed

	* src/foreign-graphml.c : #ifdef checks updated to make it work in 
	the R package
	
2006-10-06  Gabor Csardi  <csardi@rmki.kfki.hu>

	* src/attributes.h (igraph_attribute_table_t) : added permute_edges
	* src/attributes.c (igraph_i_attribute_permute_edges) : added
	* interfaces/python/igraphmodule.c (igraphmodule_i_attribute_table) :
	updated
	
	* src/conversion.c (igraph_to_directed) : updated to handle attributes

2006-10-05  Gabor Csardi  <csardi@rmki.kfki.hu>

	* src/heap.c (igraph_i_cutheap_switch, igraph_i_cutheap_sink)
	(igraph_i_cutheap_shift_up, igraph_i_cutheap_init)
	(igraph_i_cutheap_destroy, igraph_i_cutheap_empty)
	(igraph_i_cutheap_active_size, igraph_i_cutheap_size)
	(igraph_i_cutheap_maxvalue, igraph_i_cutheap_popmax)
	(igraph_i_cutheap_update, igraph_i_cutheap_reset_undefine) : added
	
	* examples/simple/igraph_i_cutheap.c : added

	* src/adjlist.c (igraph_i_adjlist_destroy) : check for NULL pointer
	
	* src/flow.c (igraph_minimum_cut, igraph_minimum_vertex_cut_pair)
	(igraph_minimum_vertex_cut) : added
	

2006-09-29  Gabor Csardi  <csardi@rmki.kfki.hu>

	* src/igraph_buckets.c (igraph_buckets_init)
	(igraph_buckets_destroy, igraph_buckets_popmax)
	(igraph_buckets_add) : added
	* src/flow.c (igraph_maxflow) : speed up by using buckets instead
	of a dqueue
	* examples/simple/flow.c : do a real test with a moderate size
	network

2006-09-28  Gabor Csardi  <csardi@rmki.kfki.hu>

	* src/flow.c (igraph_maxflow) : error checks added, bugs corrected
	(igraph_edge_connectivity_pair, igraph_edge_connectivity)
	(igraph_vertex_connectivity_pair, igraph_vertex_connectivity) : added
	* examples/simple/flow.c : added

2006-09-27  Gabor Csardi  <csardi@rmki.kfki.hu>

	* src/flow.c (igraph_maxflow) : rewritten

2006-09-26  Gabor Csardi  <csardi@rmki.kfki.hu>

	* src/foreign.c (igraph_read_graph_dimacs, igraph_write_graph_dimacs)
	: added

	* src/foreign.c (igraph_write_graph_dimacs) : minor change, capacity
	is written with %g instead of %e

	* src/vector.c (igraph_vector_rank) : added

2006-09-25  Gabor Csardi  <csardi@rmki.kfki.hu>

	* src/structural_properties.c (igraph_density) : added loops argument

2006-09-24  Gabor Csardi  <csardi@rmki.kfki.hu>

	* src/flow.c (igraph_maxflow) : added

2006-09-15  Tamas Nepusz  <ntamas@rmki.kfki.hu>

	* src/type_indexededgelist.c (igraph_delete_edges) : corrected
	attribute handling bug
	* interfaces/python/graphobject.c : changed some default params
	* interfaces/python/graphobject.h : corrected docstrings

2006-09-15  Gabor Csardi  <csardi@rmki.kfki.hu>

	* src/structural_proterties.c (igraph_density) : added

2006-09-11  Gabor Csardi  <csardi@rmki.kfki.hu>

	* src/games.c (igraph_grg_game) : bug corrected

2006-09-06  Gabor Csardi  <csardi@rmki.kfki.hu>

	* src/games.c (igraph_grg_game) : new, faster implementation
	* examples/simple/igraph_grg_game.c : slight change to make test 
	succeed with probability 1

2006-09-05  Gabor Csardi  <csardi@rmki.kfki.hu>

	* src/games.c (igraph_grg_game) : added
	* examples/simple/igraph_grg_game.c : added

	* src/games.c (igraph_barabasi_game, igraph_nonlinear_barabasi_game)
	(igraph_recent_degree_game, igraph_barabasi_aging_game)
	(igraph_recent_degree_aging_game) : use actual number of nodes instead
	of 0 in igraph_create, shouldn't change anything but looks nicer

2006-09-04  Gabor Csardi  <csardi@rmki.kfki.hu>

	* src/structural_properties.c (igraph_maxdegree) : added
	* examples/simple/igraph_degree.c : updated to test igraph_maxdegree

2006-08-23  Gabor Csardi  <csardi@rmki.kfki.hu>

	* src/structural_properties.c (igraph_reciprocity) : rewritten to
	eliminate invalid read (& sometimes segfault on windows)

2006-08-17  Gabor Csardi  <csardi@rmki.kfki.hu>

	* src/foreign.c (igraph_read_graph_pajek) : serious memory
	leaks eliminated

	* src/foreign-graphml.c (igraph_i_graphml_sax_handler_error)
	(igraph_i_graphml_destroy_state) : some memory leaks eliminated

	* src/interfaces/python/graphobject.c (igraphmodule_Graph_delete_edges)
	: memory leak eliminated

	* src/igraph_psumtree.c (igraph_i_log2) : added
	(igraph_psumtree_init) : igraph_i_log2 instead of log2 

2006-08-16  Gabor Csardi  <csardi@rmki.kfki.hu>

	* src/foreign-graphml.c (igraph_write_graph_graphml) : 
	added attribute handling

2006-08-14  Gabor Csardi  <csardi@rmki.kfki.hu>

	* src/topology.c (igraph_isoclass_create) : error message if 'number' 
	is out of range

	* examples/simple/graphml.c : updated

	* src/foreign-graphml.c (igraph_i_graphml_parser_state)
	(igraph_i_graphml_destroy_state)
	(igraph_i_graphml_sax_handler_start_element)
	(igraph_i_graphml_sax_handler_end_document)
	(igraph_i_graphml_sax_handler_start_document) : added edgeids
	(igraph_i_graphml_sax_handler_start_document) : trie should note keys

2006-08-11  Gabor Csardi  <csardi@rmki.kfki.hu>

	* src/foreign.c (igraph_read_graph_lgl) : read isolates correctly

2006-08-11  Tamas Nepusz  <ntamas@rmki.kfki.hu>

	* interfaces/python/graphobject.[ch] : fixed Python interface
	* configure.in, interfaces/python/Makefile.am : better installation
	in Mac OS X (now works with Fink's Python installation as well)
	
2006-08-09  Tamas Nepusz  <ntamas@rmki.kfki.hu>
 
 	* configure.in : modified to generate a proper makefile for
 	Intel-based Macs.
 	* interfaces/python/*.c : removed some unused variables

2006-08-08  Gabor Csardi  <csardi@rmki.kfki.hu>

	* src/foreign-graphml.c (igraph_read_graph_graphml) : remove
	'directed' attribute, (somewhat) better error handling, memory leaks
	corrected

	* src/iterators.c (igraph_vs_nonadj) : added
	(igraph_vs_destroy, igraph_vit_create) : added NONADJ type
	* examples/simple/igraph_vs_nonadj.c : added
	
2006-08-08  Gabor Csardi  <csardi@rmki.kfki.hu>

	* src/foreign.c (igraph_read_graph_graphml, igraph_write_graph_graphml)
	: moved to src/foreign-graphml.c

	* src/foreign-graphml.c (igraph_read_graph_graphml) : added
	attribute handling, quite messy and contains known memory leaks

2006-08-02  Gabor Csardi  <csardi@rmki.kfki.hu>

	* src/conversion.c (igraph_to_directed) : 
	IGRAPH_TO_UNDIRECTED_COLLAPSE bug corrected
	* examples/simple/igraph_to_undirected.c : added

2006-07-28  Gabor Csardi  <csardi@rmki.kfki.hu>

	* src/foreign.c (igraph_write_graph_pajek) : bug corrected

2006-07-25  Gabor Csardi  <csardi@rmki.kfki.hu>

	* src/conversion.c (igraph_to_directed, igraph_to_undirected) : added

2006-07-24  Gabor Csardi  <csardi@rmki.kfki.hu>

	* src/iterators.c (igraph_ess_1) : type bug corrected

	* src/foreign.c (igraph_write_graph_pajek) : added
	* examples/simple/igraph_write_graph_pajek.c : added

2006-07-23  Gabor Csardi  <csardi@rmki.kfki.hu>

	* src/type_indexededgelist.c (igraph_get_eids) : added

	* src/iterators.c (igraph_es_multipairs, igraph_i_eit_multipairs) :
	added
	(igraph_es_destroy, igraph_eit_create) : added MULTIPAIRS
	
	* src/structural_properties.c (igraph_simplify) : several bugs 
	eliminated, updated to use MULTIPAIRS
	* examples/simple/igraph_simplify.c : added

2006-07-22  Gabor Csardi  <csardi@rmki.kfki.hu>

	* src/operators.c (igraph_union_many) : free bug corrected

	* src/operators.c (igraph_disjoint_union, igraph_disjoint_union_many)
	(igraph_union, igraph_union_many, igraph_intersection)
	(igraph_intersection_many, igraph_difference, igraph_complementer)
	(igraph_compose) : const qualifiers added

2006-07-18  Gabor Csardi  <csardi@rmki.kfki.hu>

	* src/topology.c (igraph_isoclass, igraph_isoclass_subgraph) 
	(igraph_isoclass_create) : check for 3-4 size graph
	(igraph_isomorphic) : check for number of nodes/edges, needed to work
	properly

	* src/motifs.c (igraph_motifs_randesu_estimate) : slight changes 
	in parameters, parsample can be null pointer

	* src/foreign.c (igraph_read_graph_pajek) : drop 'attr' argument
	* src/foreign-pajek-parser.y (igraph_i_pajek_attr) : removed
	* examples/simple/foreign.c : updated

2006-07-17  Gabor Csardi  <csardi@rmki.kfki.hu>

	* src/type_indexededgelist.c (igraph_delete_edges) : rewritten to
	use edge set as parameter
	* src/structural_properties.c (igraph_rewire, igraph_simplify) :
	updated
	* examples/simple/igraph_delete_edges.c : updated

	* src/iterators.c (igraph_i_eit_pairs, igraph_eit_create) : checks 
	added

	* src/iterators.c (igraph_vs_as_vector, igraph_vit_as_vector)
	(igraph_es_as_vector, igraph_eit_as_vector) : added

	* src/iterators.c (igraph_i_eit_path) : length bug corrected
	
2006-07-16  Gabor Csardi  <csardi@rmki.kfki.hu>

	* src/type_indexededgelist.c (igraph_get_eid) : added
	* examples/simple/igraph_get_eid.c : added

	* src/iterators.c (igraph_es_pairs, igraph_es_pairs_small)
	(igraph_es_path, igraph_es_path_small, igraph_i_eit_pairs)
	(igraph_i_eit_path) : added
	(igraph_es_destroy, igraph_eit_create) : added PAIRS and PATH
	* examples/simple/igraph_es_pairs.c : added
	* examples/simple/igraph_es_path.c : added

	* src/igraph.h (igraph_es_t) : 'path' data type added
	* src/type_indexededgelist.c (igraph_get_eid) : 'directed' option added
	* src/iterators.c (igraph_es_pairs, igraph_es_pairs_small)
	(igraph_es_path, igraph_es_path_small) : 'directed' option added
	(igraph_eit_destroy, igraph_i_eit_pairs, igraph_i_eit_path) : updated
	* examples/simple/igraph_get_eid.c : updated
	* examples/simple/igraph_es_pairs.c : updated
	* examples/simple/igraph_es_path.c : updated

2006-07-15  Gabor Csardi  <csardi@rmki.kfki.hu>

	* src/foreign.c (igraph_read_graph_pajek) : reset line number
	* src/foreign-pajek-lexer.l (igraph_i_pajek_reset_scanner) : added
	* src/foreign-pajek-parser.y (igraph_pajek_yyerror) : updated 
	to produce better error message and reset flex scanner

	* src/foreign.c (igraph_read_graph_lgl, igraph_read_graph_ncol) :
	reset line number
	* src/foreign-lgl-lexer.l (igraph_i_lgl_reset_scanner) : added
	* src/foreign-lgl-parser.y (igraph_lgl_yyerror) : updated to
	produce better error message and reset flex scanner
	* src/foreign-ncol-lexer.l (igraph_i_ncol_reset_scanner) : added
	* src/foreign-ncol-parser.y (igraph_ncol_yyerror) : updated to
	produce better error message and reset flex scanner

	* src/foreign.c (igraph_read_graph_ncol, igraph_read_graph_lgl)
	(igraph_read_graph_pajek) : handle end of file better
	* src/foreign-lgl-lexer.l : added <<EOF>> rule
	* src/foreign-pajek-lexer.l : added <<EOF>> rule
	* src/foreign-ncol-lexer.l : added <<EOF>> rule

2006-07-11  Gabor Csardi  <csardi@rmki.kfki.hu>

	* src/foreign-pajek-parser.y : a bit rewritten to handle attributes
	* src/foreign.c (igraph_read_graph_pajek) : updated to handle 
	attributes
	* examples/simple/foreign.c : updated, attributes parameter added

	* src/attributes.h (igraph_i_attribute_record_t) : value changed to
	const pointer
	* src/foreign.c (igraph_read_graph_ncol, igraph_read_graph_lgl) :
	updated

2006-07-10  Gabor Csardi  <csardi@rmki.kfki.hu>

	* src/types.h (igraph_hashtable_t) : added
	* src/igraph_hashtable.c (igraph_hashtable_init)
	(igraph_hashtable_destroy, igraph_hashtable_addset)
	(igraph_hashtable_get, igraph_hashtable_reset) : added
	* examples/simple/igraph_hashtable.c : added

	* src/igraph_hashtable.c (igraph_hashtable_getkeys) : added

	* src/igraph_hashtable.c (igraph_hashtable_addset2) : added
	* examples/simple/igraph_hashtable.c : updated

2006-07-06  Gabor Csardi  <csardi@rmki.kfki.hu>

	* src/games.c (igraph_barabasi_aging_game) : zero_age_appeal, 
	deg_coef, age_coef added

2006-06-28  Gabor Csardi  <csardi@kzoo.edu>

	* src/structural_properties.c (igraph_constraint) : added

2006-06-21  Tamas Nepusz  <ntamas@rmki.kfki.hu>

	* src/structural_properties.c (igraph_reciprocity) :
	bug corrected

2006-06-21  Tamas Nepusz  <ntamas@rmki.kfki.hu>

	* interfaces/python/*.c : modified docstrings to be conform to
	the epydoc formatting conventions. Now the whole Python API
	documentation can be generated with epydoc.

2006-06-17  Gabor Csardi  <csardi@kzoo.edu>

	* src/games.c (igraph_nonlinear_barabasi_game)
	(igraph_barabasi_aging_game, igraph_recent_degree_aging_game)
	(igraph_recent_degree_aging_game) : added zero_appeal argument

2006-06-16  Tamas Nepusz  <ntamas@rmki.kfki.hu>

	* src/structural_properties.c (igraph_reciprocity) : added
	* examples/simple/igraph_reciprocity.c : added
	* interfaces/python/graphobject.c
	(igraphmodule_Graphobject_reciprocity) : added

2006-06-14  Tamas Nepusz  <ntamas@rmki.kfki.hu>

	* src/random.c, src/random.h : avoids calling srand(time(0))
	multiple times

2006-06-12  Gabor Csardi  <csardi@kzoo.edu>

	* src/measure_dynamics.c (igraph_measure_dynamics_citedcat_id_age) :
	significance calculation added

	* src/measure_dynamics.c (igraph_measure_dynamics_citingcat_id_age)
	(igraph_mesaure_dynamics_citingcat_id_age_st) : added
	
2006-06-11  Gabor Csardi  <csardi@kzoo.edu>

	* src/types.h (igraph_array3_t, ARRAY3) : added
	* src/array.c (igraph_array3_init, igraph_array3_destroy)
	(igraph_array3_size, igraph_array3_n, igraph_array3_resize)
	(igraph_array3_null) : added
	* examples/simple/igraph_array.c :added

	* src/measure_dynamics.c (igraph_measure_dynamics_idage) : 
	slight change, first update A(k,l) and then add the edges 

	* src/measure_dynamics.c (igraph_measure_dynamics_citedcat_id_age)
	(igraph_measure_dynamics_citedcat_id_age_st) : added

2006-06-05  Tamas Nepusz  <ntamas@rmki.kfki.hu>

	* interfaces/python/graphobject.c (igraphmodule_Graph_Adjacency,
	igraphmodule_Graph_Establishment, igraphmodule_Graph_Isoclass,
	igraphmodule_Graph_isoclass, igraphmodule_Graph_isomorphic,
	igraphmodule_Graph_bfs) : added
	* interfaces/python/graphobject.c (igraphmodule_Graph_Barabasi) :
	added support for non-linear model
	* interfaces/python/bfsiter.c : added (BFS iterator)

2006-06-03  Gabor Csardi  <csardi@kzoo.edu>

	* src/igraph_psumtree.c (igraph_psumtree_get) : added
	* examples/simple/igraph_psumtree.c : igraph_psumtree_get test added

	* src/games.c (igraph_barabasi_aging_game) : added

	* src/measure_dynamics.c (igraph_measure_dynamics_idwindowage) 
	(igraph_measure_dynamics_idwindowage_st) : added

	* src/games.c (igraph_recent_degree_aging_game) : added

	* src/layout.c (igraph_layout_merge_dla) : change to make it 
	gcc 2.95 compatible 
	
2006-05-31  Tamas Nepusz  <ntamas@rmki.kfki.hu>

	* interfaces/python/graphobject.c (igraphmodule_Graph_transitivity,
	igraphmodule_Graph_Lattice) : added
	* interfaces/python/igraphmodule.c : added some attribute handling
	functions
	* interfaces/python/convert.c (igraphmodule_PyList_to_strvector_t) :
	added
	* interfaces/python/test.py : added test cases
	* src/structural_properties.c (igraph_transitivity) :
	fixed a memory leak
	
2006-05-29  Gabor Csardi  <csardi@kzoo.edu>

	* src/interrupt.h (IGRAPH_ALLOW_INTERRUPTION) : eliminate function
	call if not neccessary
	* src/interrupt.c (igraph_i_interruption_handler) : declaration 
	moved to .h

	* src/measure_dynamics.c (igraph_measure_dynamics_id)
	(igraph_measure_dynamics_idwindow, igraph_measure_dynamics_idwindow_st)
	(igraph_measure_dynamics_idage, igraph_measure_dynamics_idage_st)
	(igraph_measure_dynamics_idage_debug, igraph_measure_dynamics_d_d)
	(igraph_measure_dynamics_d_d)
	* src/motifs.c (igraph_motifs_randesu, igraph_motifs_randesu_estimate)
	(igraph_motifs_randesu_no)
	* src/adjlist.c (igraph_i_adjlist_init, igraph_i_adjedgelist_init)
	* src/operators.c (igraph_intersection, igraph_intersection_many)
	(igraph_union, igraph_union_many, igraph_difference)
	(igraph_complemented, igraph_compose)
	* src/foreign.c (igraph_read_graph_edgelist)
	* src/layout.c (igraph_layout_sphere) 
	(igraph_layout_fruchterman_reingold)
	(igraph_layout_fruchterman_reingold_3d)
	(igraph_layout_kamada_kawai, igraph_layout_kamada_kawai_3d)
	(igraph_layout_lgl, igraph_layout_grid_fruchterman_reingold)
	(igraph_layout_merge_dla)
	* src/components.c (igraph_clusters_weak, igraph_clusters_strong)
	(igraph_is_connected_weak, igraph_decompose)
	* src/other.c (igraph_running_mean)
	* src/structural_properties.c (igraph_average_path_length)
	(igraph_minimum_spanning_tree_unweighted) 
	(igraph_minimum_spanning_tree_prim, igraph_closeness)
	(igraph_shortest_paths, igraph_get_shortest_paths)
	(igraph_get_all_shortest_paths, igraph_subcomponent)
	(igraph_betweenness, igraph_edge_betweenness, igraph_pagerank)
	(igraph_rewire, igraph_subgraph, igraph_simplify)
	(igraph_transitivity_undirected)
	* src/structure_generators.c (igraph_lattice)
	* src/cocitation.c (igraph_cocitation_real) : interruption checks added

	* src/adjlist.c (igraph_i_adjlist_init, igraph_i_adjedgelist_init) :
	double free bug if error corrected	
	
2006-05-28  Gabor Csardi  <csardi@kzoo.edu>

	* src/foreign.c (igraph_write_graph_lgl) : attribute handling added

	* src/foreign.c (igraph_write_graph_ncol) : memory leaks removed

	* src/iterators.c (igraph_vs_is_all, igraph_es_is_all) : added

2006-05-25  Gabor Csardi  <csardi@kzoo.edu>

	* src/foreign.c (igraph_write_graph_ncol) : attribute handling added
	* src/attributes.c (igraph_i_attribute_has_attr) : bug corrected
	(igraph_i_attribute_gettype) : added
	* examples/simple/igraph_read_graph_lgl.c : added

	* src/measure_dynamics.c (igraph_measure_dynamics_idwindow) : small (?)
	bug eliminated (thanks Elliot)
	
2006-05-20  Gabor Csardi  <csardi@kzoo.edu>

	* src/measure.dynamics.c (igraph_measure_dynamics_id) : cleaner
	implementation
	(igraph_measure_dynamics_idwindow, igraph_measure_dynamics_idwindow_st)
	: added
	
2006-05-17  Gabor Csardi  <csardi@kzoo.edu>

	* src/games.c (igraph_recent_degree_game) : added

2006-05-16  Gabor Csardi  <csardi@kzoo.edu>

	* src/igraph_psumtree.c (igraph_psumtree_init, igraph_psumtree_destroy)
	(igraph_psumtree_update, igraph_psumtree_size, igraph_psumtree_sum) :
	added
	* examples/simple/igraph_psumtree.c : added

	* src/games.c (igraph_nonlinear_barabasi_game) : added
	
2006-05-15  Tamas Nepusz  <ntamas@rmki.kfki.hu>

	* src/structural_properties.c (igraph_subgraph) : small bugfix.
	  Fixes a NULL pointer reference in the Python interface.
	* interfaces/python/edgeobject.[ch],
	  interfaces/python/edgeseqobject.c,
	  interfaces/python/graphobject.[ch],
	  interfaces/python/igraphmodule.c,
	  interfaces/python/test.py,
	  interfaces/python/vertexobject.c,
	  interfaces/python/vertexseqobject.c : new attribute interface,
	  partial implementation

2006-05-14  Gabor Csardi  <csardi@kzoo.edu>

	* src/foreign.c (igraph_write_graph_lgl, igraph_write_graph_edgelist) :
	moved declaration to beginning of the block, works with older gcc

	* src/foreign-pajek-parser.y : added some semicolons to be compatible
	with older bison versions
	
2006-05-12  Gabor Csardi  <csardi@kzoo.edu>

	* src/vector.c (igraph_vector_get_interval) : added

	* src/matrix.c (igraph_matrix_get_col) : added
	
	* src/measure_dynamics.c (igraph_measure_dynamics_d_d) :
	completely rewritten, works fine now

2006-05-06  Gabor Csardi  <csardi@kzoo.edu>

	* src/measure_dynamics.c (igraph_measure_dynamics_d_d)
	(igraph_measure_dynamics_d_d_st) : added

2006-05-06  Tamas Nepusz  <ntamas@rmki.kfki.hu>

	* src/iterators.c (igraph_i_eit_create_allfromto) :
	iterator must be of VECTOR type instead of VECTORPTR

2006-05-05  Gabor Csardi  <csardi@kzoo.edu>

	* src/igraph_trie.c (igraph_trie_getkeys) : added

	* src/attributes.h (igraph_attribute_type_t)
	(igraph_i_attribute_record_t, igraph_attribute_elemtype_t) : added
	* src/attributes.c (igraph_i_attribute_add_vertices)
	(igraph_i_attribute_add_edges) : added attr argument
	(igraph_i_attribute_get_info, igraph_i_attribute_has_attr)
	(igraph_i_attribute_get_numeric_graph_attr)
	(igraph_i_attribute_get_string_graph_attr)
	(igraph_i_attribute_get_numeric_vertex_attr)
	(igraph_i_attribute_get_string_vertex_attr)
	(igraph_i_attribute_get_numeric_edge_attr)
	(igraph_i_attribute_get_string_edge_attr) : added	
	* src/type_indexededgelist.c (igraph_add_vertices)
	(igraph_add_edges) : added attr argument
	(igrap_empty) : udated igraph_add_vertices call
	* src/foreign.c (igraph_read_graph_ncol) : attributes readded
	* src/structural_properties.c (igraph_rewire) : updated 
	igraph_add_edges call
	* src/structure_generators.c (igraph_create) : updated 
	igraph_add_vertices and igraph_add_edges calls
	* examples/simple/igraph_add_edges.c : updated
	* examples/simple/igraph_add_vertices.c : updated
	* examples/simple/igraph_delete_vertices.c : updated

	* src/iterators.c (igraph_eit_destroy) : do not destroy vector for
	VECTORPTR iterator type

2006-05-04  Tamas Nepusz  <ntamas@rmki.kfki.hu>

	* src/iterators.c (igraph_eit_destroy) : fixed memory leak
	* src/basic_query.c (igraph_are_connected) : fixed memory leak
	* interfaces/python/* : added working (?) attribute handling

2006-05-03  Gabor Csardi  <csardi@kzoo.edu>

	* src/measure_dynamics.c (igraph_measure_dynamics_id) : two bugs
	corrected

2006-05-02  Gabor Csardi  <csardi@kzoo.edu>

	* src/cocitation.c (igraph_cocitation_real) : bug corrected
	* examples/simple/igraph_cocitation.c : added

2006-05-02  Tamas Nepusz  <ntamas@rmki.kfki.hu>

	* src/iterators.c (igraph_vit_create) : bug corrected
	
2006-05-02  Tamas Nepusz  <ntamas@rmki.kfki.hu>

	* src/igraph.h, src/basic_query.c (igraph_are_connected) :
	modified to return int instead of igraph_bool_t (the actual result
	is now a formal parameter)
	* interfaces/python/graphobject.c, interfaces/R/src/rinterface.c :
	adapted to new interface of igraph_are_connected
	
2006-04-30  Gabor Csardi  <csardi@kzoo.edu>

	* src/igraph.h (igraph_vs_t, igraph_es_t) : added slots from 
	sequence vertex selector type
	* src/iterators.c (igraph_vs_seq, igraph_vss_seq)
	(igraph_es_seq, igraph_ess_seq) : added
	(igraph_vs_destroy, igraph_vit_create, igraph_es_destroy) 
	(igraph_eit_create) : updated

	* src/iterators.c (igraph_es_seq) : argument bug corrected

2006-04-29  Gabor Csardi  <csardi@kzoo.edu>

	* src/structural_properties.c (igraph_minimum_spanning_tree_prim) :
	readded
	* examples/simple/igraph_minimum_spanning_tree_prim.c : added

2006-04-28  Gabor Csardi  <csardi@kzoo.edu>

	* src/type_indexededgelist.c (igraph_delete_vertices) : attribute
	handling bug corrected

	* src/adjlist.c (igraph_i_adjedgelist_init)
	(igraph_i_adjedgelist_destroy) : added

	* src/structural_properties.c (igraph_edge_betweenness) : added
	* examples/simple/igraph_edge_betweenness.c : added, empty

	* src/iterators.c (igraph_ess_adj) : added

	* src/structure_generators.c (igraph_small) : added
	* examples/simple/igraph_small.c : added

	* src/structural_properties.c (igraph_transitivity_undirected) :
	readded
	* examples/simple/igraph_transitivity.c : added

	* src/igraph.h (igraph_i_adjedgelist_get) : pointer argument
	* src/structural_properties.c (igraph_edge_betweenness) : updated
	
2006-04-27  Gabor Csardi  <csardi@kzoo.edu>

	* src/iterators.c : completely rewritten

	* src/type_indexededgelist.c (igraph_delete_vertices)
	(igraph_degree) : updated
	* src/motifs.c (igraph_motifs_randesu) : updated
	* src/foreign.c (igraph_write_graph_edgelist, igraph_write_graph_ncol)
	(igraph_write_graph_lgl, igraph_write_graph_graphml) : updated
	* src/layout.c (igraph_layout_fruchterman_reingold)
	(igraph_layout_fruchterman_reingold_3d) : updated
	* src/basic_query.c (igraph_are_connected) : updated
	* src/components.c (igraph_decompose) : updated
	* src/conversion.c (igraph_get_adjacency, igraph_get_edgelist) :
	updated
	* src/structural_properties.c (igraph_diameter, igraph_closeness)
	(igraph_shortest_paths, igraph_get_shortest_paths)
	(igraph_get_all_shortest_paths, igraph_betweenness)
	(igraph_pagerank, igraph_subgraph) : updated
	* src/structural_properties.c (igraph_minimum_spanning_tree_prim) 
	(igraph_edge_betweenness, igraph_transitivity_undirected) : 
	temporarily removed
	* src/cocitation.c (igraph_cocitation_real, igraph_cocitation)
	(igraph_bibcoupling) : updated

	* examples/simple/igraph_rewire.c : updated
	* examples/simple/igraph_pagerank.c : updated
	* examples/simple/igraph_barabasi_game.c : updated
	* examples/simple/igraph_vs_vector.c : updated
	* examples/simple/igraph_get_shortest_paths.c : updated
	* examples/simple/igraph_degree.c : updated
	* examples/simple/igraph_delete_vertices.c : updated

	* src/type_indexededgelist.c (igraph_edge) : canonical order for 
	undirected graphs
	
2006-04-23  Gabor Csardi  <csardi@kzoo.edu>

	* src/type_indexededgelist.c (igraph_delete_vertices)
	(igraph_delete_edges) : attribute handling interface corrected

2006-04-21  Gabor Csardi  <csardi@kzoo.edu>

	* src/attributes.c (igraph_i_attribute_delete_vertices) : use two
	index vectors, one for vertex, one for edge indexes
	* src/type_indexededgelist.c (igraph_empty, igraph_add_vertices)
	(igraph_delete_edges, igraph_delete_vertices)

	* src/type_indexededgelist.c (igraph_delete_vertices)
	(igraph_delete_edges) : igraph_i_attribute_delete_edges and 
	igraph_i_attribute_delete_vertices semantics changed
	
2006-04-20  Gabor Csardi  <csardi@kzoo.edu>

	* src/attributes.c (igraph_i_attribute_init)
	(igraph_i_attribute_destroy, igraph_i_attribute_copy)
	(igraph_i_attribute_add_vertices, igraph_i_attribute_delete_vertices)
	(igraph_i_attribute_add_edges, igraph_i_attribute_delete_edges)
	(igraph_i_attribute_table, igraph_i_set_attribute_table) : added,
	all the original functions deleted
	* src/type_indexededgelist.c (igraph_empty, igraph_destroy)
	(igraph_copy, igraph_add_edges, igraph_add_vertices)
	(igraph_delete_edges, igraph_delete_vertices) : updated for new
	attribute handling
	* src/foreign.c (igraph_read_graph_ncol, igraph_read_graph_lgl)
	(igraph_write_graph_ncol, igraph_write_graph_lgl) : attribute 
	support temporarily removed
	* examples/simple/igraph_write_graph_lgl.c : removed
	attribute-dependent error handling test
	* examples/simple/igraph_decompose.c : removed attribute-dependent
	test case
	
2006-04-12  Tamas Nepusz  <ntamas@rmki.kfki.hu>

	* almost everywhere : added igraph_ prefix to integer_t,
	real_t and bool_t
	
2006-04-11  Tamas Nepusz  <ntamas@rmki.kfki.hu>

	* src/layout.c (igraph_layout_reingold_tilford) : added
	* src/igraph.h (igraph_layout_reingold_tilford) : added
	* tests/layout.at : added test case for Reingold-Tilford layout
	* interfaces/python/test.py : added test case for
	Reingold-Tilford layout
	
	* configure.in : even better OS X compatibility :)	
	* interfaces/python/*.[ch] : declared type objects as extern
	where needed (so ld won't complain under OS X)
	* interfaces/python/test.sh, tests/testsuite.at :
	added DYLD_LIBRARY_PATH

	* src/foreign-lgl-lexer.l, src/foreign-ncol-lexer.l :
	made line counter static

2006-04-10  Gabor Csardi  <csardi@kzoo.edu>

	* src/igraph_strvector.c (igraph_strvector_move_interval) :
	corrected serious bug, deep copy needed.

	* src/igraph_strvector.c (igraph_strvector_resize) : corrected bug
	when resizing to empty vector
	* examples/simple/igraph_strvector.c : updated to check resizing 
	to empty vector

2006-03-31  Gabor Csardi  <csardi@kzoo.edu>

	* src/measure_dynamics.c (igraph_measure_dynamics_id) : bugs corrected
	* src/topology.c (igraph_isoclass_subgraph) : gcc 2.95 compatibility
	bug corrected

2006-03-29  Tamas Nepusz  <ntamas@rmki.kfki.hu>

	* configure.in : compatibility improvements (OS X)

	* interfaces/python/*object.[ch], interfaces/python/error.h :
        some variables changed to static (compilation issues in OS X)

        * interfaces/python/graphobject.c : included common.h to make it
	compile with Python 2.3

	* tests/Makefile.am : added other.at

2006-03-28  Tamas Nepusz  <ntamas@rmki.kfki.hu>

	* src/foreign.c : removed strndup for compatibility with Mac OS X
	
	* src/foreign-lgl-lexer.l, src/foreign-ncol-lexer.l : made
	mylineno static to avoid linking problems on Mac OS X

2006-03-27  Tamas Nepusz  <ntamas@rmki.kfki.hu>

	* interfaces/python/graphobject.c (igraphmodule_Graph_complementer,
	igraphmodule_Graph_disjoint_union, igraphmodule_Graph_union,
	igraphmodule_Graph_intersection, igraphmodule_Graph_difference,
	igraphmodule_Graph_compose, igraphmodule_Graph_copy) : added
	
	* bootstrap.sh : can use glibtoolize instead of libtoolize
	(necessary on Mac OS X)

2006-03-22  Gabor Csardi  <csardi@rmki.kfki.hu>

	* src/measure_dynamics.c (igraph_measure_dynamics_id)
	(igraph_measure_dynamics_id_st) : added

	* src/measure_dynamics.c (igraph_measure_dynamics_idage) : start_vertex
	argument added

	* src/measure_dynamics.c (igraph_measure_dynamics_idage) : double free
	bug corrected

2006-03-21  Tamas Nepusz  <ntamas@rmki.kfki.hu>

	* debian/rules : added interrupt.h to Debian package
	* src/other.c (igraph_convex_hull) : updated documentation
	* configure.in, interfaces/python/Makefile.am : made them
	compatible with Fedora Core 3 (and possibly other platforms :))

2006-03-18  Gabor Csardi  <csardi@rmki.kfki.hu>

	* src/motifs.c (igraph_motifs_randesu_no) : added

2006-03-13  Tamas Nepusz  <ntamas@rmki.kfki.hu>

	* src/interrupt.h, src/interrupt.c : functions for interruption
	handling added
	* src/structural_properties.c (igraph_diameter) : progress
	handler and interruption handling added
	* src/igraph.h : now includes interrupt.h
	* src/Makefile.am : updated to include the new files
	* src/error.c : added new error code IGRAPH_INTERRUPTED
	
2006-03-13  Gabor Csardi  <csardi@rmki.kfki.hu>

	* src/structure_generators.c (igraph_lattice) : nonmutual and directed
	bug corrected

2006-03-12  Gabor Csardi  <csardi@rmki.kfki.hu>

	* interfaces/python/graphobject.c (igraphmodule_Graph_diameter) :
	updated
	(igraphmodule_Graph_get_shortest_paths) : updated
	(igraphmodule_Graph_get_all_shortest_paths) : updated
	
	* src/structural_properties.c (igraph_get_all_shortest_paths) :
	to argument added

	* src/structural_properties.c (igraph_diameter) : from, to, path
	arguments added
	* examples/simple/igraph_diameter.c : updated

	* src/structural_properties.c (igraph_get_shortest_paths) : 
	to argument added
	* examples/simple/igraph_get_shortest_paths.c : added

2006-03-06  Gabor Csardi  <csardi@rmki.kfki.hu>

	* src/measure_dynamics.c (igraph_measure_dynamics_idage)
	(igraph_measure_dynamics_idage_debug, igraph_i_tuppercrit): error 
	estimation added

2006-03-04  Gabor Csardi  <csardi@rmki.kfki.hu>

	* src/error.h (igraph_warning_handler_t, IGRAPH_WARNING) : added
	* src/error.c (igraph_i_warning_handler, igraph_warning_handler_print)
	(igraph_warning, igraph_set_warning_handler) : added
	* src/foreign.c (igraph_read_graph_ncol) : added two warnings

2006-03-03  Gabor Csardi  <csardi@rmki.kfki.hu>

	* interfaces/python/graphobject.c (igraphmodule_Graph_Read_Ncol) :
	dummy update for predef argument
	
	* src/foreign.c (igraph_read_graph_ncol) : added predef argument

2006-03-01  Gabor Csardi  <csardi@rmki.kfki.hu>

	* src/layout.c (igraph_layout_fruchterman_reingold)
	(igraph_layout_fruchterman_reingold_3d, igraph_layout_kamada_kawai)
	(igraph_layout_kamada_kawai_3d, igraph_layout_merge_dla)
	(igraph_layout_grid_fruchterman_reingold) : progress handling
	updated or added

	* src/matrix.c (igraph_matrix_select_rows) : added
	* src/vector.c (igraph_vector_append) : added
	* src/other.c (igraph_convex_hull) : changed parameters
	* examples/simple/igraph_convex_hull.c : updated
	* interfaces/python/igraphmodule.c (igraphmodule_convex_hull): updated
	for new igraph_convex_hull syntax, returns a matrix if coords is true
	* interfaces/python/test.py : updated

	* src/structural_properties.c (igraph_get_all_shortest_paths) :
	bug hunted

2006-02-28  Gabor Csardi  <csardi@rmki.kfki.hu>

	* src/layout.c (igraph_layout_merge_dla) : add graph list parameter

	* src/layout.c (igraph_layout_merge_dla) : updated

	* src/operators.c (igraph_compose) : added
	* examples/simple/igraph_compose.c : added

2006-02-27  Gabor Csardi  <csardi@rmki.kfki.hu>

	* src/operators.c (igraph_complementer) : added
	* examples/simple/igraph_complementer.c : added

2006-02-27  Gabor Csardi  <csardi@rmki.kfki.hu>

	* src/operators.c (igraph_difference) : added
	* examples/simple/igraph_difference.c : added

2006-02-27  Gabor Csardi  <csardi@rmki.kfki.hu>

	* src/operators.c (igraph_disjoint_union) : bug corrected
	* interfaces/python/graphobject.c (igraphmodule_Graph_union) :
	updated to refer to disjoint union

2006-02-26  Gabor Csardi  <csardi@rmki.kfki.hu>

	* src/operators.c (igraph_union, igraph_union_many) : added
	(igraph_intersect) : make error check first
	(igraph_intersect) : removed memory leak
	(igraph_intersect_many) : # vertices is inherited from biggest graph
	* examples/simple/igraph_union.c : added
	* examples/simple/igraph_intersection.c : updated

2006-02-26  Gabor Csardi  <csardi@rmki.kfki.hu>

	* src/operators.c (igraph_union, igraph_disjoint_union) :
	igraph_union renamed to igraph_disjoint_union
	(igraph_union_many, igraph_disjoint_union_many) : 
	igraph_union_many renamed to igraph_disjoint_union_many
	(igraph_intersection, igraph_intersection_many) : added
	* examples/simple/igraph_disjoint_union.c : added
	* examples/simple/igraph_intersection.c : added

	* src/vector.c (igraph_vector_filter_smaller) : added
	* examples/simple/vector.c : updated
	
	* examples/simple/igraph_motifs_randesu.c : bug corrected

2006-02-25  Tamas Nepusz  <ntamas@rmki.kfki.hu>

        * interfaces/python/graphobject.c : added igraphmodule_Graph_union
	* src/operators.c : corrected igraph_union bug
	* interfaces/python/igraphobject.c : added igraphmodule_convex_hull
	* interfaces/python/test.py : added new test cases

2006-02-24  Tamas Nepusz  <ntamas@rmki.kfki.hu>

	* interfaces/python/common.h : compatibility changes to make it
	compile with Python 2.3
	* interfaces/python/graphobject.h : slight documentation corrections
	* interfaces/python/graphobject.c : added igraphmodule_Graph_write_graphml
	* interfaces/python/igraphmodule.c : added function for replacing
	progress handler
	* src/progress.c : now the default progress handler is empty
	* src/layout.c : reports progress of KK and FR layout
	* src/other.c : added function to calculate convex hull
	* tests/testsuite.at, tests/other.at : added test case for
	convex hulls
	* examples/simple/igraph_convex_hull.c,
	examples/simple/igraph_convex_hull.out : added
	
2006-02-23  Gabor Csardi  <csardi@rmki.kfki.hu>

	* src/operators.c (igraph_union, igraph_union_many) : added

2006-02-23  Tamas Nepusz  <ntamas@rmki.kfki.hu>

	* interfaces/python/graphobject.h,
	interfaces/python/graphobject.c : added interface for igraph_rewire
	and igraph_write_graphml
	* examples/simple/igraph_rewire.c,
	examples/simple/igraph_rewire.out : added test case for igraph_rewire
	* src/foreign.c : added igraph_write_graphml, extended
	igraph_read_graphml to parse attribute data (but don't store it)
	* Makefile.am : separated documentation targets
	* src/error.c : added some debug statements
	* src/structural_properties.c : added igraph_rewire
	* examples/simple/test.gxl : replaced with a graph containing
	attributes
	* examples/simple/graphml.c : now tests igraph_write_graphml
	* examples/simple/graphml.out : adjusted to test.gxl output
	* src/topology.c : replaced class argument name to make it compile
	with g++ as well

2006-02-22  Gabor Csardi  <csardi@rmki.kfki.hu>

	* src/foreign.c (igraph_read_graph_ncol) : added directed argument
	* interfaces/python/graphobject.c : updated

2006-02-22  Gabor Csardi  <csardi@rmki.kfki.hu>

	* src/layout.c (igraph_layout_merge_dla, igraph_i_layout_sphere_2d)
	(igraph_i_layout_sphere_3d, igraph_i_layout_merge_dla) : added
	* examples/simple/igraph_i_layout_sphere.c : added
	* examples/simple/igraph_layout_merge.c : added

	* src/vector.c (igraph_vector_order2) : added
	* examples/simple/vector.c: updated

	* src/igraph_grid.c (igraph_i_layout_mergegrid_which)
	(igraph_i_layout_mergegrid_init, igraph_i_layout_mergegrid_destroy)
	(igraph_i_layout_mergegrid_place_sphere)
	(igraph_i_layout_mergegrid_get, igraph_i_layout_mergegrid_get_sphere)
	: added
		
2006-02-20  Gabor Csardi  <csardi@rmki.kfki.hu>

	* src/foreign.c (igraph_write_graph_lgl) : error handling bug 
	hunted

2006-02-15  Tamas Nepusz  <ntamas@rmki.kfki.hu>

	* examples/simple/graphml.c, examples/simple/graphml.out,
	  examples/simple/test.gxl : added
	* src/foreign.c (igraph_read_graph_graphml) : added
	* src/igraph.h : header extended
	* src/error.h, src/error.c : IGRAPH_UNIMPLEMENTED error code added
	* configure.in : added tests for libxml2
	* src/Makefile.am : updated to link with libxml2 if necessary
	* src/structural_properties.c : get_all_shortest_paths bug
	  and memory leak fixed
	* interfaces/python/graphobject.c : added interface for
	  get_all_shortest_paths and igraph_read_graph_graphml
	* interfaces/python/test.py : added test case for
          get_all_shortest_paths, igraph_read_graph_pajek and
	  igraph_read_graph_graphml

2006-02-13  Gabor Csardi  <csardi@rmki.kfki.hu>

	* src/igraph_grid.c (igraph_2dgrid_next_nei) : bug hunted
	* src/visitors.c (igraph_bfs) : bug for unconnected graphs hunted
	* src/layout.c (igraph_layout_fruchterman_reingold_3d) : corrected
	* src/random.h (RNG_UNIF) : small bug corrected

2006-02-12  Gabor Csardi  <csardi@rmki.kfki.hu>

	* src/motifs.c (igraph_motifs_randesu_estimate) : added
	* src/topology.c (igraph_isoclass_create) : added

2006-02-11  Tamas Nepusz  <ntamas@rmki.kfki.hu>

	* src/visitors.c (igraph_bfs) : fixed memory leaks
	* src/layout.c (igraph_lgl) : fixed memory leaks
	* src/components.c (igraph_decompose) : fixed memory leaks
	* Makefile.am : don't try to call test.sh in interfaces/R
	* interfaces/python/test.py : added new test cases
	* interfaces/python/graphobject.c,
	  interfaces/python/graphobject.h : added wrappers for 3D layouts,
	  igraph_decompose, igraph_write_pajek, igraph_layout_lgl,
	  igraph_layout_grid_fruchterman_reingold
	  
2006-02-10  Gabor Csardi  <csardi@rmki.kfki.hu>

	* src/igraph.h (igraph_progress_handler_t) : added
	* src/progress.c (igraph_progress, igraph_progress_handler_stderr)
	(igraph_set_progress_handler) : added

2006-02-10  Gabor Csardi  <csardi@rmki.kfki.hu>

	* src/structural_properties.c (igraph_get_all_shortest_paths) : added

2006-02-07  Gabor Csardi  <csardi@rmki.kfki.hu>

	* src/foreign-pajek-parser.y : better vertex and edge parameter 
	handling, support for adjacency matrices

2006-02-07  Gabor Csardi  <csardi@rmki.kfki.hu>

	* src/foreign.c (igraph_read_graph_pajek) :added
	* src/foreign-pajek-lexer.l : added
	* src/foreign-pajek-parser.y : added
	* examples/simple/foreign.c : added

2006-02-06  Gabor Csardi  <csardi@rmki.kfki.hu>

	* src/motifs.c (igraph_motifs_randesu) : motif count correct even
	if search tree is cut, works with graphs containing loops

2006-02-06  Gabor Csardi  <csardi@rmki.kfki.hu>

	* src/motifs.c (igraph_motifs_randesu) : added randomized cuts
	* examples/simple/igraph_motifs_randesu.c : updated

2006-02-06  Gabor Csardi  <csardi@rmki.kfki.hu>

	* src/vector.c (igraph_vector_search) : added

	* src/motifs.c (igraph_motifs_randesu) : isomorphism classes added
	* src/topology.c (igraph_isoclass_subgraph) : added

	* examples/simple/topology.c : added
	* examples/simple/igraph_layout_lgl.c : smaller graph, faster
	* examples/simple/igraph_motifs_randesu.c : updated

2006-02-05  Gabor Csardi  <csardi@rmki.kfki.hu>

	* src/motifs.c (igraph_motifs_randesu) : bug corrected

2006-02-05  Gabor Csardi  <csardi@rmki.kfki.hu>

	* src/igraph_stack.c (igraph_stack_top) : added

	* src/motifs.c (igraph_motifs_randesu) : added
	* examples/simple/igraph_motifs_randesu.c : added

2006-02-03  Gabor Csardi  <csardi@rmki.kfki.hu>

	* src/vector.c (igraph_vector_binsearch) : bug corrected

2006-02-03  Gabor Csardi  <csardi@rmki.kfki.hu>

	* src/games.c (igraph_growing_traits_game) :
	renamed to igraph_callaway_traits_game
	(igraph_establishment_game) : added

2006-02-03  Gabor Csardi  <csardi@rmki.kfki.hu>

	* src/random.c (igraph_random_sample) : correct upper limit bug

2006-02-03  Gabor Csardi  <csardi@rmki.kfki.hu>

	* src/vector.c (igraph_vector_binsearch) : modified to find "possible"
	place of element even if it's not in the vector
	* src/games.c (igraph_growing_traits_game) : added

2006-02-03  Gabor Csardi  <csardi@rmki.kfki.hu>

	* src/topology.c (igraph_isoclass_3, igraph_isomorphic_3)
	(igraph_isoclass_4, igraph_isomorphic_4) : removed
	(igraph_isoclass, igraph_isomorphic) : added
	
2006-02-03  Gabor Csardi  <csardi@rmki.kfki.hu>

	* src/topology.c (igraph_isoclass_3, igraph_isomorphic_3)
	(igraph_isoclass_4, igraph_isomorphic_4) : added

2006-02-01  Gabor Csardi  <csardi@rmki.kfki.hu>

	* src/layout.c (igraph_layout_random_3d, igraph_layout_sphere)
	(igraph_layout_fruchterman_reingold_3d)
	(igraph_layout_kamada_kawai_3d) : added

2006-01-31  Gabor Csardi  <csardi@rmki.kfki.hu>

	* src/igraph_grid.c (igraph_2dgrid_add2) : added
	* src/layout.c (igraph_layout_grid_fruchterman_reingold) : added

2006-01-31  Gabor Csardi  <csardi@rmki.kfki.hu>

	* src/igraph_grid.c (igraph_2dgrid_reset, igraph_2dgrid_next)
	(igraph_2dgrid_next_nei) : simple grid iterator, added
	* src/layout.c (igraph_layout_lgl) : added root parameter,
	first layer placed equidistantly, corrected maxiter bug,
	speedup by using the grid iterator

	* examples/simple/igraph_layout_lgl.c : updated

2006-01-30  Gabor Csardi  <csardi@rmki.kfki.hu>

	* src/igraph_grid.c (igraph_2dgrid_which, igraph_2dgrid_move)
	(igraph_2dgrid_dist, igraph_2dgrid_addvertices) : trivial small
	speedups, inlining
	(igraph_2dgrid_dist2) : squared distance
	* src/layout.c (igraph_layout_lgl) : small improvement on the
	placing of the spheres
	
	* src/layout.c (igraph_layout_fruchterman_reingold) : correct
	division by zero error

2006-01-29  Gabor Csardi  <csardi@rmki.kfki.hu>

	* src/atlas.c (igraph_atlas) : added
	* src/atlas-edges.h (igraph_i_atlas_edges)
	(igraph_i_atlas_edges_pos) : added
	* examples/simple/igraph_atlas.c : added

2006-01-29  Gabor Csardi  <csardi@rmki.kfki.hu>

	* src/igraph_grid.c (igraph_2dgrid_init) : deltax, deltay
	arguments are real numbers
	(igraph_2dgrid_which) : try to prevent limit cases
	* src/layout.c (igraph_layout_lgl) : updated to use
	Fruchterman-Reingold style forces instead of springs
	* examples/simple/igraph_layout_lgl.c : updated

2006-01-27  Gabor Csardi  <csardi@rmki.kfki.hu>

	* src/vector.c (igraph_vector_multiply) : added
	* src/matrix.c (igraph_matrix_max, igraph_matrix_multiply) : added

	* src/type_indexededgelist.c (igraph_edge, igraph_adjacent) : added
	
	* src/igraph_grid.c (igraph_2dgrid_which, igraph_2dgrid_init)
	(igraph_2dgrid_add, igraph_2dgrid_move, igraph_2dgrid_getcenter)
	(igraph_2dgrid_in, igraph_2dgrid_dist, igraph_i_2dgrid_addvertices)
	(igraph_2dgrid_neighbors) : added 

	* src/visitors.c (igraph_bfs) : added
	* examples/simple/igraph_bfs.c : added

	* src/components.c (igraph_decompose) : added

	* src/layout.c (igraph_layout_lgl) : added
	
	* examples/simple/igraph_decompose.c : added
	* examples/simple/igraph_layout_lgl.c : added

2006-01-21  Gabor Csardi  <csardi@rmki.kfki.hu>

	* examples/simple/igraph_es_adj.c : updated to be c++ compatible
	* examples/simple/igraph_es_fromto.c : updated to be c++ compatible
	* examples/simple/igraph_vs_vector.c : updated to c++ compatible
	* examples/simple/igraph_degree.c : updated to c++ compatible
	* examples/simple/igraph_neighbors.c : updated to c++ compatible
	* examples/simple/vector_ptr.c : updated to c++ compatible

2006-01-21  Gabor Csardi  <csardi@rmki.kfki.hu>

	* src/attributes.c (igraph_get_edge_attributes)
	(igraph_set_edge_attributes) : updated to use edge sequences

2006-01-20  Gabor Csardi  <csardi@rmki.kfki.hu>

	* src/random.c (igraph_random_sample_alga, igraph_random_sample) :
	use floor instead of trunc, rint instead of round, sunos 5.8

2006-01-20  Gabor Csardi  <csardi@rmki.kfki.hu>

	* interfaces/R/igraph/R/structural.properties.R 
	(edge.betweenness) : use edge sequences
	* interfaces/R/igraph/R/iterators.R (as.vector) : added
	
2006-01-18  Gabor Csardi  <csardi@rmki.kfki.hu>

	* interfaces/R/src/rinterface.c (R_igraph_read_graph_edgelist)
	(R_igraph_read_graph_lgl, R_igraph_read_graph_ncol)
	(R_igraph_write_graph_edgelist, R_igraph_write_graph_lgl)
	(R_igraph_write_graph_ncol) : make these work on systems without
	fmemopen and open_memstream
	* interfaces/R/igraph/R/foreign.R (read.graph, read.graph.edgelist)
	(read.graph.lgl, read.graph.ncol, write.graph, write.graph.ncol)
	(write.graph.lgl, write.graph.edgelist) : make this work on systems 
	without fmemopen and open_memstream (eg. mswin)
	* interfaces/R/igraph/R/configwin.R (igraph.i.have.fmemopen)
	(igraph.i.have.open.memstream) : added for windows compatibility,
	configure is not run on windows

2006-01-16  Gabor Csardi  <csardi@rmki.kfki.hu>

	* src/structural_properties.c (igraph_pagerank) : merge confusion
	repaired

2006-01-14  Gabor Csardi  <csardi@rmki.kfki.hu>

	* src/dqueue.c (dqueue_t, igraph_dqueue_t) :
	dqueue_t renamed to igraph_dqueue_t. All functions renamed
	* src/heap.c (heap_t, igraph_heap_t) :
	heap_t renamed to igraph_heap_t. All functions renamed.
	* src/heap.c (indheap_t, igraph_indheap_t) :
	indheap_t renamed to igraph_indheap_t. All functions renamed.
	* src/heap.c (d_indheap_t, igraph_d_indheap_t) :
	d_indheap_t renamed to igraph_d_indheap_t. All functions renamed.

2006-01-14  Gabor Csardi  <csardi@rmki.kfki.hu>

	* src/matrix.c (matrix_t, igraph_matrix_t) :
	matrix_t renamed to igraph_matrix_t. All functions renamed

2006-01-14  Gabor Csardi  <csardi@rmki.kfki.hu>

	* src/vector_ptr.c (vector_ptr_t, igraph_vector_ptr_t) :
	vector_ptr_t renamed to igraph_vector_ptr_t. All functions renamed.

2006-01-14  Gabor Csardi  <csardi@rmki.kfki.hu>

	* src/vector.c (vector_t, igraph_vector_t) :
	vector_t renamed to igraph_vector_t. All functions renamed.

2006-01-14  Gabor Csardi  <csardi@rmki.kfki.hu>

	* src/vector.c (vector_which_max) : added

2006-01-06  Gabor Csardi  <csardi@rmki.kfki.hu>

	* src/iterators.c (igraph_es_seq) : added
	(igraph_i_vstable, igraph_i_estable) : added

	* interfaces/R/src/rinterface.c (R_igraph_vs_to_SEXP)
	(R_igraph_es_to_SEXP, R_SEXP_to_igraph_vs, R_SEXP_to_igraph_es_copy) :
	rewritten
	(R_igraph_delete_vertices, R_igraph_degree, R_igraph_closeness)
	(R_igraph_betweenness, R_igraph_cocitation, R_igraph_bibcoupling)
	(R_igraph_shortest_paths, R_igraph_subgraph)
	(R_igraph_get_vertex_attributes, R_igraph_set_vertex_attributes)
	(R_igraph_vs_next, R_igraph_es_next, R_igraph_vs_reset)
	(R_igraph_es_reset, R_igraph_vs_end, R_igraph_es_end)
	(R_igraph_vs_get, R_igraph_es_get, R_igraph_es_from, R_igraph_es_to) :
	vertex and edge seq handling updated
	* interfaces/R/igraph/R/iterators.R (all) : rewritten

	* src/iterators.c (igraph_vs_vectorview_it) : memory leak cured
	* src/type_indexededgelist.c (igraph_degree) : memory leak cured

	* interfaces/python/error.c (igraphmodule_igraph_error_hook) :
	memory leak(s) cured, IGRAPH_FINALLY_FREE() added

	* interfaces/R/src/rinterface.c (R_igraph_myhandler) : 
	memory leak(s) cured, IGRAPH_FINALLY_FREE() added

	* interfaces/R/src/rinterface.c (R_SEXP_to_attributes) :
	vector_ptr_as_vector changed to vector_ptr_view
	
2006-01-01  Gabor Csardi  <csardi@rmki.kfki.hu>

	* interfaces/R/src/rinterface.c (R_igraph_es_to_SEXP)
	(R_SEXP_to_igraph_vs, R_SEXP_to_igraph_es) : updated
	(R_igraph_vs_next, R_igraph_vs_reset, R_igraph_es_next)
	(R_igraph_es_reset) : bug corrected (double destroy)

	* src/iterators.c (igraph_es_vector_getvector) : added

2005-12-31  Gabor Csardi  <csardi@rmki.kfki.hu>

	* src/igraph.h (igraph_es_t) : redesigned
	* src/iterators.c (igraph_vs_unfold) : unfold to vector passed as an
	argument
	(IGRAPH_ES_ALL, IGRAPH_ES_1, IGRAPH_ES_VECTOR, IGRAPH_ES) : added
	(igraph_es_vectorview, igraph_es_vector, igraph_es_vectorview_it)
	(igraph_es_vector_small, igraph_es_end_vectorview)
	(igraph_es_get_vectorview, igraph_es_from_vectorview)
	(igraph_es_to_vectorview, igraph_es_destroy_vectorview) : rewritten
	(igraph_es_fromto) : rewritten
	(igraph_es_next_formto, igraph_es_end_fromto, igraph_es_reset_fromto)
	(igraph_es_get_fromto, igraph_es_from_fromto, igraph_es_to_fromto)
	(igraph_es_unfold_fromto, igraph_es_destroy_fromto) : removed

	* src/iterators.c : all constructors set shorthand to zero

2005-12-31  Gabor Csardi  <csardi@rmki.kfki.hu>

	* src/iterators.c (igraph_vs_vector_small, IGRAPH_VS) : added
	* examples/simple/igraph_vs_vector.c : updated

	* src/vector.c (igraph_init_real_end, igraph_init_int_end) :
	rewritten to allocate exactly the needed space

2005-12-31  Gabor Csardi  <csardi@rmki.kfki.hu>

	* src/vector.c (vector_init_real, vector_init_int)
	(vector_init_real_end, vector_init_int_end) : added
	* examples/simple/vector.c : updated

2005-12-31  Gabor Csardi  <csardi@rmki.kfki.hu>
	
	* src/igraph.h (igraph_vs_t) : redesigned
	* src/iterators.c (igraph_i_vs_all, igraph_i_vs_none, igraph_i_vs_1)
	(igraph_i_vs_vector, igraph_vs_create_view_as_vector) : removed
	(IGRAPH_VS_ALL, IGRAPH_VS_NONE, IGRAPH_VS_1, IGRAPH_VS_VECTOR) : added
	(igraph_vs_unfold) : unfold to vector passed as an argument
	(igraph_vs_destroy_all, igraph_vs_destroy_adj, igraph_vs_destroy_rw)
	(igraph_vs_destroy_rw1, igraph_vs_destroy_none,  igraph_vs_destroy_1)
	(igraph_vs_destroy_seq) : free if shorthand
	(igraph_vs_vectorview, igraph_vs_vector, igraph_vs_vectorview_it)
	(igraph_vs_end_vectorview, igraph_vs_end_vectorview)
	(igraph_vs_unfold_vectorview, igraph_vs_destroy_vectorview) 
	(igraph_vs_vector_getvector) : redesigned, added
	* src/layout.c : updated
	* src/structural_properties.c : updated
	* src/type_indexededgelist.c : updated
	* igraph/src/rinterface.c : updated
	* src/cocitation.c : updated
	* src/attributes.c : updated
	* interfaces/python/graphobject.c : updated
	* examples/simple/igraph_es_fromto.c : updated
	* examples/simple/igraph_barabasi_game.c : updated
	* examples/simple/igraph_degree.c : updated
	* examples/simple/igraph_delete_vertices.c : updated
	* examples/simple/igraph_pagerank.c : updated
	
	* src/igraph.h (igraph_es_t) : view removed
	* src/iterators.c (igraph_i_es_all, igraph_i_es_none, igraph_i_es_1)
	(igraph_i_es_vector) : removed

	* src/iterators.c (igraph_es_fromto) : rewritten, it works

	* src/vector.c (vector_view) : rewritten
	* src/vector_ptr.c (vector_ptr_view) : rewritten
	
	* examples/simple/vector_ptr.c : bug corrected
	
2005-12-30  Gabor Csardi  <csardi@rmki.kfki.hu>

	* src/iterators.c (igraph_vs_all, igraph_vs_adj, igraph_vs_rw)
	(igraph_vs_rw1, igraph_vs_none, igraph_vs_1, igraph_vs_seq)
	(igraph_vs_vector, igraph_es_all, igraph_es_none, igraph_es_1)
	(igraph_es_fromorder, igraph_es_adj, igraph_es_vector) : return error 
	code
	
	* src/iterators.c (igraph_i_vs_all, igraph_i_vs_none)
	(igraph_i_vs_1, igraph_i_vs_vector, igraph_i_es_all, igraph_i_es_none)
	(igraph_i_es_1, igraph_i_es_vector) : added

	* src/iterators.c (igraph_vs_vector, igraph_es_vector) : added
	* src/iterators.c (igraph_vs_vectorview, igraph_es_vectorview) :
	renamed from *_vector

	* src/iterators.c (igraph_es_fromto) : added

	* src/vector.c (vector_as_vector) : removed
	* src/vector.c (vector_view) : added
	* src/vector_ptr.c (vector_ptr_as_vector) : removed
	* src/vector_ptr.c (vector_ptr_view) : added

	* src/vector.c (vector_binsearch) : added
	
	* src/adjlist.c (igraph_i_adjlist_init) : const added
	* src/attributes.c (igraph_i_attribute_list_get_pos)
	(igraph_attribute_list_get, igraph_attribute_list_set)
	(igraph_attribute_list_get_many, igraph_attribute_list_set_many)
	(igraph_attribute_list_get_all, igraph_attribute_list_all)
	(igraph_attribute_list_names, igraph_attribute_list_copy)
	(igraph_attribute_list_get_type, igraph_attribute_list_remove_elem_neg)
	(igraph_attribute_list_has, igraph_get_graph_attribute)
	(igraph_set_graph_attribute, igraph_list_graph_attributes)
	(igraph_get_vertex_attribute, igraph_set_vertex_attribute)
	(igraph_get_vertex_attributes, igraph_set_vertex_attributes)
	(igraph_list_vertex_attributes, igraph_get_edge_attribute)
	(igraph_set_edge_attribute, igraph_get_edge_attributes)
	(igraph_set_edge_attributes, igraph_list_edge_attributes)
	(igraph_get_graph_attribute_type, igraph_get_vertex_attribute_type)
	(igraph_get_edge_attribute_type, igraph_has_graph_attribute)
	(igraph_has_vertex_attribute, igraph_has_edge_attribute) : const added
	* src/basic_query.c (igraph_are_connected): const added
	* src/cocitation.c (igraph_cocitation_real, igraph_cocitation)
	(igraph_bibcoupling) : const added
	* src/components.c (igraph_clusters_weak, igraph_clusters_strong)
	(igraph_clusters, igraph_is_connected_weak, igraph_is_connected) :
	const added
	* src/conversion.c (igraph_get_adjacency, igraph_get_edgelist) :
	const added
	* src/foreign.c (igraph_write_graph_edgelist, igraph_write_graph_ncol)
	(igraph_write_graph_lgl) : const added
	* src/games.c (igraph_barabasi_game, igraph_degree_sequence_game)
	(igraph_degree_sequence_game_simple) : const added
	* src/iterators.c (almost all functions) : const added	
	* src/igraph_strvector.c (igraph_strvector_get, igraph_strvector_copy)
	(igraph_strvecto_size, igraph_strvector_remove_negidx) : const added
	* src/layout.c (igraph_layout_random, igraph_layout_circle)
	(igraph_layout_fruchterman_reingold, igraph_layout_kamada_kawai)
	(igraph_layout_springs) : const added
	* src/matrix.c (matrix_size, matrix_nrow, matrix_ncol, matrix_copy_to)
	(matrix_copy) : const added
	* src/measure_dynamics.c (igraph_measure_dynamics_idage)
	(igraph_measure_dynamics_isage_st, igraph_measure_dynamics_idage_debug)
	: const added
	* src/other.c (igraph_running_mean) : const added
	* src/structure_generators.c (igraph_create, igraph_lattice) :
	const added
	* src/type_indexededgelist.c (igraph_copy, igraph_add_edges)
	(igraph_delete_edges, igraph_delete_vertices, igraph_vcount)
	(igraph_ecount, igraph_neighbors, igraph_is_directed, igraph_degree) :
	const added
	* src/vector.c (vector_empty, vector_size, vector_e, vector_e_ptr)
	(vector_tail, vector_order, vector_max, vector_copy_to, vector_copy)
	(vector_sum, vector_prod, vector_remove_negidx, vector_isininterval)
	(vector_any_smaller, vector_is_equal) : const added
	* src/vector_ptr.c (vector_ptr_empty, vector_ptr_size)
	(vector_ptr_e, vector_ptr_copy_to, vector_ptr_copy) : const added
	
	* igraph/src/rinterface.c (R_SEXP_to_vector, R_SEXP_to_vector_copy)
	(vector_ptr_as_vector) : added
	
	
2005-12-21  Tamas Nepusz  <ntamas@rmki.kfki.hu>

	* configure.in : added switch for profiling
	
	* src/igraph.h : added igraph_pagerank header
	* src/error.h : corrected URL
	* src/structural_properties.c (igraph_pagerank) : added
	
	* examples/simple/igraph_pagerank.c : added
	* examples/simple/igraph_pagerank.out : added
	
	* tests/structural_properties.at : added test case
	for igraph_pagerank
	
	* interfaces/python/edgeseqobject.c : corrected a warning
	* interfaces/python/test.py : added test case for
	Graph.pagerank
	* interfaces/python/graphobject.c
	(igraphmodule_Graph_pagerank) : added
	* interfaces/python/graphobject.h :
	added igraphmodule_Graph_pagerank header

2005-12-18  Gabor Csardi  <csardi@rmki.kfki.hu>

	* src/adjlist.c (igraph_i_adlist_init) : error check added

2005-12-18  Gabor Csardi  <csardi@rmki.kfki.hu>

	* src/error.c (igraph_error) : calls igraph_error_handler_abort if
	there is no error handler installed.

2005-12-16  Gabor Csardi  <csardi@rmki.kfki.hu>

	* src/error.h (IGRAPH_FERROR) : removed
	* src/error.c (igraph_error_handler_ignore)
	(igraph_error_handler_printignore) : IGRAPH_FINALLY_FREE() call added

	* src/dqueue.c
	* src/heap.c
	* src/igraph_strvector.c
	* src/igraph_trie.c
	* src/vector.c
	* src/vector_ptr.c
	* src/igraph_stack.c
	* src/type_indexededgelist.c
	* src/adjlist.c
	* src/foreign.c
	* src/foreign-lgl-parser.y
	* src/iterators.c
	* src/games.c
	* src/basic_query.c
	* src/components.c
	* src/conversion.c
	* src/other.c
	* src/structural_properties.c
	* src/structure_generators.c
	* src/cocitation.c
	* src/foreign-ncol-parser.y
	* src/attributes.c : IGRAPH_ERROR instead of IGRAPH_FERROR

2005-12-16  Gabor Csardi  <csardi@rmki.kfki.hu>

	* src/adjlist.c (igraph_i_adjlist_t, igraph_i_adjlist_init)
	(igraph_i_adjlist_destroy) : added
	* src/structural_properties.c (igraph_diameter)
	(igraph_average_path_length) : some speedup with igraph_i_adjlist_t
	* examples/simple/igraph_diameter.c : added
	* examples/simple/igraph_average_path_length.c : added

2005-12-15  Gabor Csardi  <csardi@rmki.kfki.hu>

	* src/type_indexededgelist.c (igraph_neighbors) : some speedup

2005-12-15  Gabor Csardi  <csardi@rmki.kfki.hu>

	* src/iterators.c (igraph_vs_adj,igraph_vs_next_adj)
	(igraph_vs_end_adj,igraph_vs_get_adj,igraph_vs_adj_set) : storing end
	of the interval, some speedup

2005-12-14  Gabor Csardi  <csardi@rmki.kfki.hu>

	* src/type_indexededgelist.c (igraph_i_create_start) :
	zero edges edge bug removed
	* src/examples/simple/igraph_delete_vertices.c : test for this 
	edge case

2005-12-10  Tamas Nepusz  <ntamas@rmki.kfki.hu>

	* src/attributes.c (igraph_attribute_list_remove) :
	removed memory leak
	
	* src/igraph_indexededgelist.c (igraph_delete_vertices) :
	frees index before exiting
	
	* src/igraph_strvector.c (igraph_strvector_resize) :
	swapped upper and lower bounds in the for loop. The
        loop was never executed before.
	
2005-12-09  Gabor Csardi  <csardi@rmki.kfki.hu>

	* interfaces/python/graphobject.c
	(igraphmodule_Graph_delete_vertices, igraphmodule_Graph_degree)
	(igraphmodule_Graph_betweenness, igraphmodule_Graph_bibcoupling)
	(igraphmodule_Graph_closeness, igraphmodule_Graph_cocitation)
	(igraphmodule_Graph_shortest_paths, igraphmodule_Graph_subgraph) :
	updated for new vertex set/edge set interface	

2005-12-09  Gabor Csardi  <csardi@rmki.kfki.hu>

	* src/structural_properties.c
	(igraph_minimum_spanning_tree_unweighted) : FINALLY bug corrected

	* src/memory.c (igraph_free) : added 

	* src/iterators.c : completely rewritten, all functions

	* src/type_indexededgelist.c (igraph_delete_vertices)
	(igraph_degree) : updated for new vertex set interface
	* src/foreign.c (igraph_write_graph_edgelist)
	(igraph_write_graph_ncol, igraph_write_graph_lgl) : updated for
	new vertex set interface
	* src/layout.c (igraph_layout_fruchterman_reingold) : updated for
	new edge set interface
	* src/basic_query.c (igraph_are_connected) : updated for new
	vertex set interface
	* src/cocitation.c (igraph_cocitation_real, igraph_cocitation)
	(igraph_bibcoupling) : updated for new vertex/edge sets
	* src/structural_properties.c (igraph_minimum_spanning_tree_prim)
	(igraph_closeness, igraph_shortest_paths, igraph_betweenness)
	(igraph_edge_betweenness, igraph_subgraph)
	(igraph_transitivity_undirected) : updated for vertex/edge sets
	* src/conversion.c (igraph_get_adjacency, igraph_get_edgelist) :
	updated for new vertex/edge sets
	* src/attributes.c (igraph_get_vertex_attributes)
	(igraph_set_vertex_attributes) : updated for vertex/edge sets

	* examples/simple/igraph_barabasi_game.c : updated for igraph_vs_t
	* examples/simple/igraph_degree.c : updated for igraph_vs_t
	* examples/simple/igraph_delete_vertices.c : updated for igraph_vs_t

	* igraph/src/rinterface.c : updated for new vertex/edge sets
	
	* igraph/R/iterators.R : interface rewritten

	* igraph/R/attributes.R : updated to new vertex set interface
	* igraph/R/interface.R : updated to new vertex set interface
	* igraph/R/print.R : updated to new vertex set interface
	* igraph/R/structural.properties.R : updated to new vertex set 
	interface
	* igraph/R/cocitation.R : updated to new vertex set interface

2005-12-06  Gabor Csardi  <csardi@rmki.kfki.hu>

	* src/error.c (IGRAPH_FINALLY_FREE) : serious error handling bug 
	corrected

	* src/error.h (IGRAPH_EUNFOLDINF) : added

	* src/attributes.c (igraph_attribute_list_get_all) 
	(igraph_attribute_list_names) : bugs corrected

	* src/igraph.h (igraph_vit_t, igraph_eit_t) : introduced
	(igraph_iterator_t) : deleted
	* src/iterators.c (igraph_vit_t, igraph_eit_t) : introduced

	* src/type_indexededgelist.c (igraph_delete_vertices)
	(igraph_degree) : updated for igraph_vit_t
	* src/foreign.c (igraph_write_graph_edgelist,igraph_write_graph_ncol)
	(igraph_write_graph_lgl) : updated for igraph_vit_t, igraph_eit_t
	* src/layout.c (igraph_layout_fruchterman_reingold)
	(igraph_layout_kamada_kawai) : updated for igraph_vit_t
	* src/basic_query.c (igraph_are_connected) : updated for igraph_vit_t
	* src/conversion.c (igraph_get_adjacency,igraph_get_edgelist) :
	updated for igraph_eit_t
	* src/rinterface.c (R_igraph_iterator_to_SEXP)
	(R_SEXP_to_igraph_iterator, R_SEXP_to_igraph_iterator_copy)
	(R_igraph_iterator_vid, R_igraph_iterator_eid)
	(R_igraph_iterator_efromorder, R_igraph_iterator_eneis)
	(R_igraph_iterator_vneis, R_igraph_iterator_next)
	(R_igraph_iterator_prev, R_igraph_iterator_reset)
	(R_igraph_iterator_end, R_igraph_iterator_get_vertex_nei)
	(R_igraph_iterator_get_vertex, R_igraph_iterator_from)
	(R_igraph_iterator_to, R_igraph_iterator_edge)
	(R_igraph_iterator_randomwalk, R_igraph_iterator_randomwalk1) :
	removed, to be reimplemented
	* src/structural_properties.c (R_igraph_minimum_spanning_tree_prim)
	(igraph_closeness, igraph_shortest_paths, igraph_betweenness)
	(igraph_subgraph, igraph_transitivity_undirected) : updated for
	igraph_vit_t, igraph_eit_t
	* src/cocitation.c (igraph_cocitation,igraph_bibcoupling)
	(igraph_cocitation_real) : updated for igraph_vit_t
	* src/attributes.c (igraph_get_vertex_attributes)
	(igraph_set_vertex_attributes) : updated for igraph_vit_t

	* examples/simple/igraph_barabasi_game.c : updated
	* examples/simple/igraph_degree.c : updated
	* examples/simple/igraph_delete_vertices.c :updated
	
2005-12-02  Gabor Csardi  <csardi@rmki.kfki.hu>

	* src/igraph.h (igraph_i_directed_t, igraph_i_loops_t) : added	

2005-12-01  Tamas Nepusz  <ntamas@rmki.kfki.hu>

	* src/types.c (vector_ptr_remove)
	  (igraph_strvector_remove_section) : corrected invalid
	  memory reads/writes reported by Valgrind
	* src/attributes.c (igraph_i_attribute_list_get_pos) :
	  corrected invalid result returned when the attribute
	  was the last in the list
	* interfaces/python/vertexobject.c,
	  interfaces/python/vertexseq.c,
	  interfaces/python/graphobject.c : adapted attribute
	  getters to the new behaviour of igraph (returning
	  IGRAPH_EINVAL instead of -1 as the attribute type)
	* interfaces/python/edgeobject.c,
	  interfaces/python/edgeobject.h,
	  interfaces/python/edgeseqobject.c
	  interfaces/python/edgeseqobject.h : added
	* interfaces/python/test.sh, interfaces/python/test.py :
	  added new test cases for the edge attributes
	  
2005-11-26  Gabor Csardi  <csardi@rmki.kfki.hu>

	* src/vector.c (vector_add) : unused, deleted

	* src/vector.c (vector_isininterval) : bug fixed

	* src/error.c (igraph_error_handler_ignore) : do not print anything

	* src/type_indexededgelist.c (igraph_delete_edges) : check that 
	edges is even

	* examples/simple/igraph_add_edges.c : added
	* examples/simple/igraph_add_vertices.c : added
	* examples/simple/igraph_copy.c : added
	* examples/simple/igraph_degree.c : added
	* examples/simple/igraph_degree.out : added
	* examples/simple/igraph_delete_edges.c : added
	* examples/simple/igraph_delete_vertices.c : added
	* examples/simple/igraph_empty.c : added
	* examples/simple/igraph_is_directed.c : added
	* examples/simple/igraph_neighbors.c : added
	* examples/simple/vector.c : added

2005-11-25  Tamas Nepusz  <ntamas@rmki.kfki.hu>

	* src/structure_generators.c (igraph_tree) : typo corrected
	
2005-11-25  Gabor Csardi  <csardi@rmki.kfki.hu>

	* src/iterators.c (igraph_iterator_randomwalk)
	(igraph_iterator_randomwalk1, igraph_next_randomwalk)
	(igraph_end_randomwalk, igraph_get_vertex_randomwalk)
	(igraph_reset_randomwalk, igraph_iterator_randomwalk_length)
	(igraph_reset_randomwalk1, igraph_end_randomwalk1)
	(igraph_get_vertex_randomwalk1, igraph_reset_randomwalk1) : added
	* igraph/src/rinterface.c (R_igraph_iterator_to_SEXP)
	(R_SEXP_to_igraph_iterator, R_SEXP_to_igraph_iterator_copy)
	(R_igraph_iterator_randomwalk, R_igraph_iterator_randomwalk1) :
	R interface added
	* igraph/R/iterators.R (ii.create) : added random walkers interface

2005-11-25  Gabor Csardi  <csardi@rmki.kfki.hu>

	* src/igraph_strvector.c (igraph_strvector_remove_section) :
	remove misterious Realloc

	* src/type_indexededgelist.c (igraph_add_edges, igraph_add_vertices)
	(igraph_delete_edges, igraph_delete_vertices) : proper error handling

	* src/error.c (IGRAPH_FINALLY_CLEAN) : bug corrected

	* src/attributes.c (igraph_i_attribute_list_get_pos) : bug corrected

	* src/attribute.c (igraph_attribute_list_copy) : typo corrected
	
2005-11-24  Gabor Csardi  <csardi@rmki.kfki.hu>

	* src/igraph_strvector.c (igraph_strvector_resize) : proper error
	handling	
	* src/igraph_trie.c (igraph_trie_get) : proper error handling
	* src/attributes.c (igraph_attribute_list_set_many)
	(igraph_attribute_list_add_elem, igraph_attribute_list_copy) :
	proper error handling added
	(igraph_attribute_list_remove_elem_idx) 
	(igraph_attribute_list_remove_elem_neg) : changed to void
	* src/type_indexededgelist.c (igraph_i_create_start) : error
	handling added

2005-11-24  Gabor Csardi  <csardi@rmki.kfki.hu>

	* src/*.c Error handling, possibly all functions changed

2005-11-22  Gabor Csardi  <csardi@rmki.kfki.hu>

	* src/dqueue.c (dqueue_init) : assert bug removed
	* src/igraph_strvector.c (igraph_strvector_init) : more error handling
	* src/igraph_strvector.c (igraph_strvector_get) : bug corrected
	* src/igraph_strvector.c (igraph_strvector_copy) : remove an assert
	* src/igraph_strvector_resize (igraph_strvector_resize) : bug corrected
	* src/vector.c (vector_copy_to) : change to void
	* src/vector_ptr.c (vector_ptr_size, vector_ptr_copy) : 
	remove assert bug
	* src/vector_ptr.c (vector_ptr_null) : change to void
	

2005-11-21  Gabor Csardi  <csardi@rmki.kfki.hu>

	* src/*.c Error handling, possibly all functions changed.

2005-11-16  Gabor Csardi  <csardi@rmki.kfki.hu>

	* src/attributes.c (igraph_attribute_list_set)
	(igraph_attribute_list_set_many, igraph_attribute_list_set_many)
	(igraph_attribute_list_get_all) : attribute type bug corrected
	
	* src/types.c (igraph_trie_get_node, igraph_trie_get)
	(igraph_trie_get2) : update for error handling
	* src/foreign-lgl-parser.y : trie calls updated
	* src/foreign-ncol-parser.y : trie calls updated

	* src/structural_properties.c (igraph_shortest_paths) :
	bug corrected

	* src/foreign.c (igraph_write_graph_ncol, igraph_write_graph_lgl) :
	cosmetics, initialize ret

	* src/types.c (dqueue_init, dqueue_push, vector_init)
	(vector_reserve, vector_order, vector_init_copy, vector_copy)
	(igraph_stack_init, igraph_stack_reserve, igraph_stack_push)
	(multiset_init, multiset_reserve, multiset_reserve, heap_init)
	(heap_init_array, heap_reserve, indheap_init, indheap_init_array)
	(indheap_reserve, d_indheap_init, d_indheap_reserve)
	(vector_ptr_init, vector_ptr_reserve, vector_ptr_init_copy)
	(vector_ptr_copy, igraph_strvector_init, igraph_strvector_get)
	(igraph_strvector_get, igraph_strvector_remove_section)
	(igraph_strvector_copy, igraph_strvector_resize) : IGRAPH_ENOMEM added
	
2005-11-16  Tamas Nepusz  <ntamas@rmki.kfki.hu>
	* Makefile.am: made sure that the Debian packages are built
	  from a clean source tree
	* configure.in: restored MinGW compatibility
	* src/Makefile.am: corrected some minor glitches
	* interfaces/python/igraphmodule.c: sorted into standalone
	  C files
	* interfaces/python/common.c, interfaces/python/common.h,
	  interfaces/python/convert.c, interfaces/python/convert.h,
	  interfaces/python/error.c, interfaces/python/error.h,
	  interfaces/python/graphobject.c,
	  interfaces/python/graphobject.h,
	  interfaces/python/vertexobject.c,
	  interfaces/python/vertexobject.h,
	  interfaces/python/vertexseqobject.c,
	  interfaces/python/vertexseqobject.h: added. Graphs and
	  vertices now support attribute assignment and iteration.
	  Debug messages about every igraph-related PyObject
	  allocation are printed on stderr if we turned on
	  debug mode (this helps to track down leaking PyObject
	  references)
	* interfaces/python/Makefile.am: added new source files,
	  found a way to install the built library to the proper
	  directory. Some cleanup code still remains in the
	  post-install hook
	* interfaces/python/test.sh, interfaces/python/test.py:
	  added new test cases
	  
2005-11-15  Gabor Csardi  <csardi@rmki.kfki.hu>

	* src/games.c (igraph_degree_sequence_game_simple) :
	in_seq may be null pointer
	* src/games.c (igraph_barabasi_game) : error handling + outseq may
	be null pointer
	* src/games.c (igraph_erdos_renyi_game_gnp)
	(igraph_erdos_renyi_game_gnm, igraph_erdos_renyi_game) :
	error handling added
	* src/type_indexededgelist.c (igraph_add_edges)
	(igraph_delete_edges, igraph_delete_vertices)
	(igraph_neighbors, igraph_degree) : error handling added
	* src/foreign.c (igraph_write_graph_edgelist)
	(igraph_write_graph_ncol, igraph_write_graph_lgl) : error handling
	* src/foreign-lgl-parser.y (igraph_lgl_yyerror) : error handling
	* src/iterators.c (igraph_iterator_vid, igraph_iterator_eid)
	(igraph_iterator_efromorder, igraph_iterator_eneis)
	(igraph_iterator_vneis, igraph_prev) : error handling
	* src/basic_query.c (igraph_are_connected) : error handling added
	* src/components.c (igraph_clusters, igraph_is_connected) : error
	handling added
	* src/conversion.c (igraph_get_adjacency) : error handling added
	* src/error.c (igraph_i_error_strings) : new errors defined
	* src/structural_properties.c (igraph_diameter)
	(igraph_average_path_length)
	(igraph_minimum_spanning_tree_unweighted)
	(igraph_minimum_spanning_tree_prim, igraph_closeness)
	(igraph_shortest_paths, igraph_get_shortest_paths)
	(igraph_subcomponent, igraph_betweenness, igraph_edge_betweenness)
	(igraph_subgraph, igraph_transitivity_undirected) : error handling
	* src/structure_generators.c (igraph_create, igraph_adjacency)
	(igraph_star, igraph_tree) : error handling added
	* src/cocitation.c (igraph_cocitation_real) : error handling added
	* src/foreign-ncol-parser.y (igraph_ncol_yyerror) : error handling
	* src/attributes.c (igraph_attribute_list_add)
	(igraph_attribute_list_remove, igraph_attribute_list_get)
	(igraph_attribute_list_set, igraph_attribute_list_get_many)
	(igraph_attribute_list_set_many, igraph_attribute_list_get_all)
	(igraph_attribute_list_get_type, igraph_remove_graph_attribute)
	(igraph_get_graph_attribute, igraph_set_graph_attribute)
	(igraph_list_graph_attributes, igraph_add_vertex_attribute)
	(igraph_remove_vertex_attribute, igraph_get_vertex_attribute)
	(igraph_set_vertex_attribute, igraph_get_vertex_attributes)
	(igraph_set_vertex_attributes, igraph_list_vertex_attributes)
	(igraph_add_edge_attribute, igraph_remove_edge_attribute)
	(igraph_get_edge_attribute, igraph_set_edge_attribute)
	(igraph_get_edge_attributes, igraph_set_edge_attributes)
	(igraph_list_edge_attributes, igraph_get_graph_attribute_type)
	(igraph_get_vertex_attribute_type, igraph_get_edge_attribute_type)
	: error handling added
	
2005-11-11  Gabor Csardi  <csardi@rmki.kfki.hu>

	* src/attributes.c (igraph_i_attribute_list_get_pos) : bug corrected

2005-11-10  Gabor Csardi  <csardi@rmki.kfki.hu>

	* src/attributes.c (igraph_has_graph_attribute)
	(igraph_has_vertex_attribute, igraph_has_edge_attribute) : added

2005-11-10  Gabor Csardi  <csardi@rmki.kfki.hu>

	* src/structure_generators.c (igraph_star) : check bugs corrected

2005-11-10  Tamas Nepusz  <ntamas@rmki.kfki.hu>
	* interfaces/python/igraphmodule.c
	  (igraphmodule_Graph_Degree_Sequence): added
	* interfaces/python/igraphmodule.c
	  (igraphmodule_PyList_to_vector_t): bugfixes
	* Makefile.am: debcvs is now a .PHONY target
	* interfaces/python/Makefile.am: now compiles
	  even if libigraph.so is not in the library path
	* interfaces/python/test.py: added test case for
	  Graph.Degree_Sequence
	* debian/rules: added attributes.h to libigraph-dev
	* src/attributes.c
	  (igraph_attribute_list_get_type): returns 1
	  if the requested attribute is nonexistent
	  
2005-11-09  Gabor Csardi  <csardi@rmki.kfki.hu>

	* src/error.c (igraph_error, igraph_error_handler_abort)
	(igraph_error_handler_ignore) : fprintf bug corrected
	
	* src/type_indexededgelist.c (igraph_empty,igraph_add_edges)
	(igraph_add_vertices,igraph_delete_vertices,igraph_neighbors)
	(igraph_degree) : error handling added
	* src/structure_generators.c (igraph_create,igraph_star,igraph_lattice)
	(igraph_ring,igraph_tree,igraph_full) : error handling added
	* src/types.c (vector_isininterval,vector_any_smaller) : new
	* igraph/src/rinterface.c (R_igraph_myhandler,R_igraph_before)
	(R_igraph_after) : install own error handler
	* igraph/src/rinterface.c (all functions) : install own error handler

2005-11-08  Gabor Csardi  <csardi@rmki.kfki.hu>

	* src/error.c (igraph_error, igraph_strerror)
	(igraph_error_handler_abort, igraph_error_handler_ignore)
	(igraph_set_error_handler) : new error handling
	* src/type_indexededgelist.c (igraph_add_edges, igraph_delete_edges) :
	new error handling
	* src/foreign.c (igraph_read_graph_edgelist) : new error handling
	* src/games.c (igraph_degree_sequence_game)
	(igraph_degree_sequence_game_simple) : new error handling
	* src/other.c (igraph_running_mean) : new error handling
	* src/structural_properties.c (igraph_transitivity) : new error 
	handling
	* src/structure_generators.c (igraph_adjacency) : new error handling

2005-11-04  Tamas Nepusz  <ntamas@rmki.kfki.hu>

	* src/random.c : added temporary expm1 implementation for
	  MinGW (since MinGW does not implement it natively)
	* Makefile.am : added rule to generate daily CVS Debian package
	* configure.in : added a switch to enable debug build, corrected
	  the Python library detection to make it work in MinGW
	* src/basic_query.c, src/conversion.c, src/other.c : made it
	  include types.h (MinGW was complaining about it)
	* interfaces/python/igraphmodule.c (igraphmodule_Graph_Read_Edgelist,
	  igraphmodule_Graph_Read_Ncol, igraphmodule_Graph_Read_Lgl,
	  igraphmodule_Graph_write_edgelist, igraphmodule_Graph_write_ncol,
	  igraphmodule_Graph_write_lgl): added
	* interfaces/python/Makefile.am: corrected a bug regarding
	  package creation in Debian
	* interfaces/python/test.py: added test cases for the new methods
	* debian/prepare: added CVS version numbering support
	* debian/control.in: removed automatic generation of shared
	  library dependencies for igraph. The libc in Ubuntu is
	  newer than in Debian, therefore the generated package did not
	  install under Debian Sarge until now.
	  
2005-11-04  Gabor Csardi  <csardi@rmki.kfki.hu>

	* src/attributes.c (igraph_attribute_list_copy) : bug corrected

2005-11-04  Gabor Csardi  <csardi@rmki.kfki.hu>

	* src/types.c (igraph_trie_size) : new
	* src/foreign.c (igraph_read_graph_lgl, igraph_write_graph_lgl) : new
	* src/foreign.c (igraph_write_graph_ncol) : memory leak corrected
	* igraph/src/rinterface.c (R_igraph_read_graph_lgl)
	(R_igraph_write_graph_lgl) : interface
	* igraph/R/foreign.R (read.graph.lgl, write.graph.lgl) : interface

2005-11-03  Gabor Csardi  <csardi@rmki.kfki.hu>

	* src/types.c (igraph_i_trie_init_node, igraph_trie_init)
	(igraph_i_trie_destroy_node, igraph_trie_destroy)
	(igraph_i_strdiff, igraph_trie_get_node, igraph_trie_get)
	(igraph_trie_get2, igraph_trie_idx) : new, Patricia trie data type
	* src/foreign-ncol-lexer.l : parser for the ncol file type
	* src/foreign-ncol-parser.y : parser for the ncol file type
	* src/foreign.c (igraph_read_graph_ncol, igraph_write_graph_ncol) :
	new file format added
	* igraph/src/rinterface.c (R_igraph_read_graph_ncol)
	(R_igraph_write_graph_ncol) : interface
	* igraph/R/foreign.R (read.graph.ncol, write.graph.ncol) : interface
	* igraph/R/foreign.R (read.graph, write.graph, read.graph.edgelist)
	(write.graph.edgelist, write.graph.lgl) : don't pass "format" argument
	
2005-11-01  Gabor Csardi  <csardi@rmki.kfki.hu>

	* src/foreign.c (igraph_read_graph_edgelist)
	(igraph_write_graph_edgelist) : new
	* igraph/src/rinterface.c (R_igraph_read_graph_edgelist)
	(R_igraph_write_graph_edgelist) : R interface
	* igraph/R/foreign.R (read.graph.edgelist, write.graph.edgelist) :
	  R interface

2005-10-31  Gabor Csardi  <csardi@rmki.kfki.hu>

	* igraph/src/rinterface.c (R_igraph_set_vertex_attributes)
	(R_igraph_set_edge_attributes) : there is no type argument any more

2005-10-31  Gabor Csardi  <csardi@rmki.kfki.hu>

	* src/types.c (vector_e_ptr, vector_remove, vector_permdelete)
	(vector_remove_negidx, vector_ptr_free_all, vector_ptr_destroy_all)
	: new
	* src/types.c (igraph_attribute_list_init)
	(igraph_attribute_list_destroy, igraph_attribute_list_add)
	(igraph_attribute_list_addstr, igraph_attribute_list_remove)
	(igraph_attribute_list_get, igraph_attribute_list_getstr)
	(igraph_attribute_list_getany, igraph_attribute_list_gets)
	(igraph_attribute_list_set, igraph_attribute_list_setstr)
	(igraph_attribute_list_setany, igraph_attribute_list_sets)
	(igraph_attribute_list_size, igraph_attribute_list_encrease_length)
	(igraph_attribute_list_remove_elements)
	(igraph_attribute_list_remove_elements_neg)
	(igraph_attribute_list_list, igraph_attribute_list_copy)
	(igraph_attribute_list_getsany, igraph_attribute_list_setsany)
	(igraph_attribute_list_gettype) : deleted
	* src/types.c (igraph_i_strarray_findnpos, igraph_strarray_init)
	(igraph_strarray_destroy) : deleted
	* src/types.c (igraph_strvector_remove, igraph_strvector_add)
	(igraph_strvector_permdelete, igraph_strvector_remove_negidx) : new
	(igraph_strvector_resize) : free deleted entries, memory leak corrected
	* src/attributes.c (igraph_i_attribute_list_get_pos)
	(igraph_i_attribute_list_free, igraph_attribute_list_init)
	(igraph_attribute_list_destroy, igraph_attribute_list_add)
	(igraph_attribute_list_remove, igraph_attribute_list_get)
	(igraph_attribute_list_set, igraph_attribute_list_get_many)
	(igraph_attribute_list_set_many, igraph_attribute_list_get_all)
	(igraph_attribute_list_size, igraph_attribute_list_add_elem)
	(igraph_attribute_list_names, igraph_attribute_list_copy)
	(igraph_attribute_list_get_type, igraph_attribute_list_remove_elem_idx)
	(igraph_attribute_list_remove_elem_neg) : new
	* src/attributes.c (igraph_add_graph_attribute)
	(igraph_get_graph_attribute, igraph_set_graph_attribute)
	(igraph_list_graph_attributes, igraph_add_vertex_attribute)
	(igraph_get_vertex_attribute, igraph_set_vertex_attribute)
	(igraph_get_vertex_attributes, igraph_set_vertex_attributes)
	(igraph_list_vertex_attributes,  igraph_add_edge_attribute)
	(igraph_get_edge_attribute, igraph_set_edge_attribute)
	(igraph_get_edge_attributes, igraph_set_edge_attributes)
	(igraph_list_edge_attributes) : updated for new attribute handling
	(igraph_get_graph_attribute_type, igraph_get_vertex_attribute_type)
	(igraph_get_edge_attribute_type) : new
	* src/type_indexededgelist.c (igraph_add_edges, igraph_add_vertices)
	(igraph_delete_edges, igraph_delete_vertices) : updates for new
	attribute handling
	* igraph/src/rinterface.c (R_igraph_strvector_to_SEXP)
	(R_igraph_SEXP_to_strvector, R_igraph_SEXP_to_strvector_copy)
	(R_attributes_to_SEXP, R_SEXP_to_attributes, R_SEXP_to_attributes_copy)
	: updated to new strvector and attribute structure
	(R_igraph_strmatrix_to_SEXP, R_SEXP_to_igraph_strmatrix)
	(R_SEXP_to_igraph_strmatrix_copy, R_strarray_to_SEXP) : deleted
	(R_igraph_add_graph_attribute, R_igraph_get_graph_attribute)
	(R_igraph_set_graph_attribute, R_igraph_list_graph_attributes)
	(R_igraph_add_vertex_attribute, R_igraph_get_vertex_attribute)
	(R_igraph_set_vertex_attribute, R_igraph_list_vertex_attributes)
	(R_igraph_get_vertex_attributes, R_igraph_set_vertex_attributes)
	(R_igraph_add_edge_attribute, R_igraph_get_edge_attribute)
	(R_igraph_set_edge_attribute, R_igraph_list_edge_attributes)
	(R_igraph_get_edge_attributes, R_igraph_set_edge_attributes) :
	updated to new attribute structure
	* igraph/R/attributes.R (get.graph.attribute, get.vertex.attribute)
	(get.edge.attribute) : updated to strvector type
	
2005-10-29  Gabor Csardi  <csardi@rmki.kfki.hu>

	* src/structural_properties.c (igraph_betweenness)
	(igraph_edge_betweenness) : another bug corrected

2005-10-27  Gabor Csardi  <csardi@rmki.kfki.hu>

	* src/types.c (igraph_attribute_list_init)
	(igraph_attribute_list_destroy, igraph_attribute_list_add)
	(igraph_attribute_list_addstr, igraph_attribute_list_remove)
	(igraph_attribute_list_get, igraph_attribute_list_getstr)
	(igraph_attribute_list_getany, igraph_attribute_list_gets)
	(igraph_attribute_list_set, igraph_attribute_list_setstr)
	(igraph_attribute_list_setany, igraph_attribute_list_sets)
	(igraph_attribute_list_size, igraph_attribute_list_increase_length)
	(igraph_attribute_list_remove_elements)
	(igraph_attribute_list_remove_elements_neg)
	(igraph_attribute_list_list, igraph_attribute_list_copy)
	(igraph_attribute_list_getsany, igraph_attribute_list_setsany)
	(igraph_attribute_list_gettype) : string attributes added
	* src/types.c (igraph_strvector_init)
	(igraph_strvector_destroy, igraph_strvector_get)
	(igraph_strvector_set, igraph_strvector_remove_section)
	(igraph_strvector_move_interval, igraph_strvector_copy)
	(igraph_strvector_resize, igraph_strvector_size)
	(igraph_strmatrix_init, igraph_strmatrix_destroy)
	(igraph_strmatrix_get, igraph_strmatrix_set)
	(igraph_strmatrix_add_cols, igraph_strmatrix_remove_col)
	(igraph_strmatrix_add_rows, igraph_strmatrix_permdelete_rows)
	(igraph_strmatrix_delete_rows_neg, igraph_strmatrix_copy)
	(igraph_strmatrix_resize, igraph_strmatrix_nrow)
	(igraph_strmatrix_ncol) : new
	* src/attributes.c (igraph_add_graph_attribute)
	(igraph_get_graph_attribute, igraph_set_graph_attribute)
	(igraph_list_graph_attributes, igraph_add_vertex_attribute)
	(igraph_get_vertex_attribute, igraph_set_vertex_attribute)
	(igraph_get_vertex_attributes, igraph_set_vertex_attributes)
	(igraph_list_vertex_attributes, igraph_add_edge_attribute)
	(igraph_get_edge_attribute, igraph_set_edge_attribute)
	(igraph_get_edge_attributes, igraph_set_edge_attributes)
	(igraph_list_edge_attributes, igraph_get_graph_attribute_type)
	(igraph_get_vertex_attribute_type, igraph_get_edge_attribute_type) :
	string attributes added, some new
	* igraph/src/rinterface.c (R_igraph_strvector_to_SEXP)
	(R_igraph_SEXP_to_strvector, R_igraph_SEXP_to_strvector1)
	(R_igraph_SEXP_to_strvector_copy, R_igraph_strmatrix_to_SEXP)
	(R_attributes_to_SEXP, R_SEXP_to_igraph_strmatrix)
	(R_SEXP_to_igraph_strmatrix_copy, R_SEXP_to_attributes)
	(R_SEXP_to_attributes_copy, R_igraph_add_graph_attribute)
	(R_igraph_get_graph_attribute, R_igraph_set_graph_attribute)
	(R_igraph_add_vertex_attribute, R_igraph_get_vertex_attribute)
	(R_igraph_set_vertex_attribute, R_igraph_get_vertex_attributes)
	(R_igraph_set_vertex_attributes, R_igraph_list_graph_attributes)
	(R_igraph_list_vertex_attributes, R_igraph_add_edge_attribute)
	(R_igraph_get_edge_attribute, R_igraph_set_edge_attribute)
	(R_igraph_get_edge_attributes, R_igraph_set_edge_attributes)
	(R_igraph_list_edge_attributes) : R interface
	* igraph/R/attributes.R (add.graph.attribute)
	(set.graph.attribute, add.vertex.attribute, set.vertex.attribute)
	(add.edge.attribute, set.edge.attribute) : R interface
	
2005-10-26  Gabor Csardi  <csardi@rmki.kfki.hu>

	* src/structural_properties.c (igraph_betweenness)
	(igraph_edge_betweenness) : bug corrected

2005-10-24  Gabor Csardi  <csardi@rmki.kfki.hu>

	* src/types.c (matrix_delete_rows_neg, matrix_copy)
	(igraph_attribute_list_remove_elements_neg)
	(igraph_attribute_list_copy) : new 
	* src/attributes.c (igraph_add_edge_attribute)
	(igraph_remove_edge_attribute, igraph_get_edge_attribute)
	(igraph_set_edge_attribute, igraph_get_edge_attributes)
	(igraph_set_edge_attributes, igraph_list_edge_attributes) : new
	* src/type_indexededgelist.c (igraph_empty, igraph_destroy)
	(igraph_copy, igraph_add_edges, igraph_delete_edges) 
	(igraph_delete_vertices) : (mostly edge) attribute handling added
	* igraph/src/rinterface.c (R_igraph_to_SEXP, R_SEXP_to_igraph)
	(R_SEXP_to_igraph_copy) : handle edge attributes
	* igraph/src/rinterface.c (R_igraph_add_edge_attribute)
	(R_igraph_remove_edge_attribute, R_igraph_get_edge_attribute)
	(R_igraph_set_edge_attribute, igraph_get_edge_attributes)
	(R_igraph_set_edge_attributes, igraph_list_edge_attributes) : interface
	* igraph/R/attributes.R (add.edge.attribute, remove.edge.attribute)
	(get.edge.attribute, set.edge.attribute, e.a, "e.a<-") : interface
	* igraph/R/print.R (print.graph) : print edge attributes
	
2005-10-24  Gabor Csardi  <csardi@rmki.kfki.hu>

	* igraph/R/iterators.R (ii.get.to) : bug corrected

	* igraph/R/print.R (print.igraph) : uses iterators, prints attributes

2005-10-24  Gabor Csardi  <csardi@rmki.kfki.hu>

	* src/iterators.c (igraph_iterator_eneis)
	(igraph_iterator_eneis_set, igraph_reset_eneis)
	(igraph_next_eneis, igraph_end_eneis, igraph_get_vertex_from_eneis)
	(igraph_get_vertex_to_eneis, igraph_get_vertex_nei_eneis)
	(igraph_get_edge_eneis, igraph_iterator_vneis)
	(igraph_next_vneis, igraph_end_vneis, igraph_reset_vneis)
	(igraph_get_vertex_vneis, igraph_iterator_vneis_set) :
	eneis and vneis rewritten to use real_t array for data

	* igraph/src/rinterface.c (R_igraph_iterator_to_SEXP)
	(R_SEXP_to_igraph_iterator, R_SEXP_to_igraph_iterator_copy)
	(R_igraph_empty, R_igraph_iteraror_vid, R_igraph_iterator_eid)
	(R_igraph_iterator_efromorder, R_igraph_iterator_eneis)
	(R_igraph_iterator_vneis, R_igraph_iterator_next)
	(R_igraph_iterator_prev, R_igraph_iterator_reset)
	(R_igraph_iterator_end, R_igraph_iterator_end)
	(R_igraph_iterator_get_vertex_nei, R_igraph_iterator_get_vertex)
	(R_igraph_iterator_from, R_igraph_iterator_to)
	(R_igraph_iteartor_edge) : R interface to iterators
	* igraph/R/iterators.R (ii.create, ii.next, ii.prev, ii.end)
	(ii.get.vertex.nei, ii.reset, ii.get.vertex, ii.get.from)
	(ii.get.to, ii.get.edge) : R interface to iterators

2005-10-24  Gabor Csardi  <csardi@rmki.kfki.hu>

	* src/types.c (igraph_stack_reserve) : added
	
	* src/types.c (vector_remove_section, vector_move_interval)
	(matrix_add_cols, matrix_remove_col, matrix_permdelete_rows) : added

	* src/types.c (vector_ptr_init, vector_ptr_destroy)
	(vector_ptr_reserve, vector_ptr_empty, vector_ptr_size)
	(vector_ptr_clear, vector_ptr_push_back, vector_ptr_e)
	(vector_ptr_set, vector_ptr_null, vector_ptr_find)
	(vector_ptr_change, vector_ptr_resize, vector_ptr_as_vector)
	(vector_ptr_init_copy, vector_ptr_copy_to, vector_ptr_copy)
	(vector_ptr_remove) : added

	* src/types.c (igraph_i_strarray_findnpos)
	(igraph_attribute_list_init, igraph_attribute_list_destroy)
	(igraph_attribute_list_add, igraph_attribute_list_remove)
	(igraph_attribute_list_get, igraph_attribute_list_gets)
	(igraph_attribute_list_set, igraph_attribute_list_sets)
	(igraph_attribute_list_size, igraph_attribute_list_remove_elements)
	(igraph_attribute_list_list, igraph_strarray_init)
	(igraph_strarray_destroy) : added

	* src/attributes.c (igraph_add_graph_attribute)
	(igraph_remove_graph_attribute, igraph_get_graph_attribute)
	(igraph_set_graph_attribute, igraph_list_graph_attributes)
	(igraph_add_vertex_attribute, igraph_remove_vertex_attribute)
	(igraph_get_vertex_attribute, igraph_set_vertex_attribute)
	(igraph_get_vertex_attributes, igraph_set_vertex_attributes)
	(igraph_list_vertex_attributes) : attribute handling added
	* src/type_indexededgelist.c (igraph_empty, igraph_destroy)
	(igraph_add_vertices, igraph_delete_vertices) : 
	attribute handling added
	* src/rinterface.c (R_strarray_to_SEXP, R_attributes_to_SEXP)
	(R_SEXP_to_matrix_copy, R_SEXP_to_attributes)
	(R_SEXP_to_attributes_copy) : added for attributes handling
	* src/rinterface.c (R_igraph_to_SEXP, R_SEXP_to_igraph)
	(R_SEXP_to_igraph_copy) : updated for copying the attributes
	* src/rinterface.c (R_igraph_add_graph_attribute)
	(R_igraph_remove_graph_attribute, R_igraph_get_graph_attribute)
	(R_igraph_set_graph_attribute, R_igraph_add_vertex_attribute)
	(R_igraph_remove_vertex_attribute, R_igraph_get_vertex_attribute)
	(R_igraph_set_vertex_attribute, R_igraph_get_vertex_attributes)
	(R_igraph_set_vertex_attributes, R_igraph_list_graph_attributes)
	(R_igraph_list_vertex_attributes) : added interface to attribute
	handling
	* igraph/R/attributes.R (add.graph.attribute)
	(remove.graph.attribute, get.graph.attribute)
	(set.graph.attribute, g.a, g.a<-, add.vertex.attribute)
	(remove.vertex.attribute, get.vertex.attribute)
	(set.vertex.attribute) : R interface to attribute handling
	
2005-10-21  Tamas Nepusz <ntamas@rmki.kfki.hu>
        * configure.in, src/Makefile.am : slight changes to allow the
	  library to compile as a DLL under Cygwin/Win32
	* interfaces/python/igraphmodule.c : added FR and KK layout interface
	
2005-10-18  Gabor Csardi  <csardi@rmki.kfki.hu>

	* src/iterators.c (igraph_iterator_vneis_set) : added

	* src/structural_properties.c (igraph_transitivity)
	(igraph_transitivity_undirected) : added
	* igraph/R/structural_properties.R (transitivity) : interface
	* src/rinterface.c (R_igraph_transitivity) : interface

2005-10-13  Gabor Csardi  <csardi@rmki.kfki.hu>

	* src/structural_properties.c (igraph_subcomponent) : free changed
	to Free

2005-10-12  Tamas Nepusz <ntamas@rmki.kfki.hu>

	* interfaces/python/igraphmodule.c : added
	* debian/ : added

2005-10-10  Tamas Nepusz <ntamas@rmki.kfki.hu>

	* src/cocitation.c (igraph_cocitation_real) : memory leak removed

2005-10-06  Tamas Nepusz <ntamas@rmki.kfki.hu>

	* src/components.c (igraph_is_connected_weak) : q initialized

	* src/structural_properties.c (igraph_betweenness) : tmpres
	variable (and a memory leak) removed

2005-10-05  Gabor Csardi  <csardi@rmki.kfki.hu>

	* src/games.c  (igraph_degree_sequence_game)
	(igraph_degree_sequence_game_simple) : ported from R
	* igraph/R/games.R (degree.sequence.game) : interface
	* src/rinterface.c (R_igraph_degree_sequence_game) : interface
	
	* src/types.h (vector_sum) : new function

2005-09-28  Gabor Csardi  <csardi@rmki.kfki.hu>

	* igraph/R/games.R (degree.sequence.game) : undirected bug
	corrected

	* igraph/R/basic.R (is.directed) : new function

2005-09-28  Gabor Csardi  <csardi@rmki.kfki.hu>

	* igraph/R/structural.properties.R (get.shortest.paths) : from is
	a required parameter

	* igraph/R/plot.R (plot.igraph) : graph argument renamed to x to
	be conform with the R generic

	* igraph/R/print.R (print.igraph, summary.igraph) : arguments
	renamed to be conform with the R generic

	* igraph/R/community.R (eb.comunity, eb.community2)
	(cut.community) : renamed to community.eb, community.eb2,
	community.cut

2005-09-27  Gabor Csardi  <csardi@rmki.kfki.hu>

	* src/types.c (stack_t, stack_*) : renamed to igraph_stack_t
	* src/types.h (stack_t, stack_*) : same
	* src/structural_properties.c (stack_t, stack_*) : same

2005-09-26  Gabor Csardi  <csardi@rmki.kfki.hu>

	* src/structural_properties.c (igraph_average_path_length) :
	normfact double instead of long int, the saga of this bug ends here

	* src/random.c (fsign, imax2, imin2, R_FINITE, ISNAN) : new, from
	the R source code

2005-09-25  Gabor Csardi  <csardi@rmki.kfki.hu>

	* src/layout.c (igraph_layout_fruchterman_reingold) : implemented
	in C based on the SNA 1.0 version
	* src/rinterface.c (R_igraph_layout_fruchterman_reingold) : interface
	* igraph/R/layout.R (layout.fruchterman.reingold) : interface
	* igraph/R/tkplot.R (.tkplot.layout.dialog) : new parameter type,
	expression, this may depend on the graph itself, the 
	Fruchterman-Reingold algorithm has new parameters

2005-09-24  Gabor Csardi  <csardi@rmki.kfki.hu>

	* src/conversion.c (igraph_get_edgelist) : new function
	* src/rinterface.c (R_igraph_get_edgelist) : interface
	* igraph/R/conversion.R (get.edgelist) : interface

	* src/conversion.c (igraph_get_adjacency) : new function
	* src/rinterface.c (R_igraph_get_adjacency) : interface
	* igraph/R/conversion.R (get.adjacency) : interface

	* src/structural_properties.c (igraph_simplify) : new function
	* src/rinterface.c (R_igraph_simplify) : interface
	* igraph/R/conversion.R (simplify) : interface

	* src/types.c (vector_sort) : new function
	
2005-09-24  Gabor Csardi  <csardi@rmki.kfki.hu>

	* src/random.h (RNG_UNIF01()) : introduced
	
	* src/games.c (erdos_renyi_game) : gnm & gnp type
	(erdos_renyi_game_gnp, erdos_renyi_game_gnm) : new functions
	* igraph/R/games.R (erdos.renyi.game) : interface
	* src/rinterface.c (R_igraph_random_sample) : interface	

	* src/random.c (igraph_random_sample, igraph_random_sample_alga) :
	new functions
	* igraph/R/other.R (igraph.sample) : interface
	* src/rinterface.c (R_igraph_random_sample) : interface

2005-09-23  Gabor Csardi  <csardi@rmki.kfki.hu>

	* src/games.c (igraph_erdos_renyi_game) :
	* igraph/R/games.R (erdos.renyi.game) :
	* src/rinterface.c :
	implemented in C instead of R, bugs also eliminated

	* src/structure_generators.c (igraph_full) :
	* igraph/R/structure.generators.R (igraph.full) :
	* src/rinterface.c :
	implemented

	* src/random.h :
	* src/random.c :
	geometric random numbers added

	* src/types.c (vector_tail) : implemented

2005-09-22  Gabor Csardi  <csardi@rmki.kfki.hu>

	* src/igraph.h (igraph_average_path_length): added prototype,
	this (likely) eliminates a serious bug 

	* src/igraph.h :
	* src/components.c :
	* src/games.c :
	* src/random.h :
	* src/iterators.c :
	* src/measure_dynamics.c :
	* src/other.c :
	* src/rinterface.c :
	* src/structural_properties.c :
	* src/structure_generators.c :
	* src/types.c :
	cosmetics, defining implicit functions, eliminating unused
	variables, adding return value for non-void functions

	* src/random.h : added prototype for unif_rand(),
	norm_rand(), this eliminates the random number generation bug
	* src/Makevars : USING_R defined to use R random number
	generation if compiling as an R package

	* igraph/R/tkplot.R (.tkplot.layout.dialog): padx, pady removed
	from layout dialogs, they don't work with older Tk libraries

	<|MERGE_RESOLUTION|>--- conflicted
+++ resolved
@@ -1,15 +1,56 @@
-<<<<<<< HEAD
-2008-09-06  Gabor Csardi  <csardi@szaffi>
-=======
 2008-09-11  Gabor Csardi  <csardi@szaffi>
 
 	* src/gengraph_mr-connected.cpp (igraph_degree_sequence_game_vl) :
 	check that the sum of degree is even
 
+2008-09-06  Gabor Csardi  <csardi@szaffi>
+
+	* src/topology.c (igraph_isomorphic_function_vf2) : bug corrected
+
+2008-09-11  Gabor Csardi  <csardi@szaffi>
+
+	* src/gengraph_mr-connected.cpp (igraph_degree_sequence_game_vl) :
+	check that the sum of degree is even
+
 2008-08-22  Gabor Csardi  <csardi@szaffi>
->>>>>>> f5e70b10
-
-	* src/topology.c (igraph_isomorphic_function_vf2) : bug corrected
+
+	* src/decomposition.c (igraph_is_chordal) : added
+	* src/decomposition.c (igraph_maximum_cardinality_search) : 
+	API update, optionally it calculates the inverse of alpha
+
+2008-08-20  Gabor Csardi  <csardi@szaffi>
+
+	* src/decomposition.c (igraph_maximum_cardinality_search) : added
+
+2008-07-20  Gabor Csardi  <csardi@rmki.kfki.hu>
+
+	* src/type_indexededgelist.c (igraph_get_eid) : simplification,
+	in the end the newly defined macros will be used by other
+	functions as well
+
+2008-07-18  Gabor Csardi  <csardi@rmki.kfki.hu>
+
+	* src/centrality.c (igraph_betweenness_estimate_weighted) : 
+	handle the 'vids' argument properly
+
+	* src/centrality.c (igraph_betweenness_estimate_weighted) : 
+	added support for cutoff
+
+	* src/centrality.c (igraph_betweenness_estimate) : speedup for 
+	cutoff >= 0
+	* examples/simple/igraph_betweenness.c : added
+
+	* src/iterators.c (igraph_vs_is_all, igraph_es_is_all) : make argument const
+
+2008-07-17  Gabor Csardi  <csardi@rmki.kfki.hu>
+
+	* src/type_indexededgelist.c (igraph_get_eid) : further speedup	
+	
+	* src/type_indexededgelist.c (igraph_get_eid) : speeded up by using 
+	binary search
+
+	* src/centrality.c (igraph_betweenness, igraph_betweenness_estimate)
+	(igraph_betweenness_estimate_weighted) : added weights
 
 2008-07-02  Tamas Nepusz  <ntamas@rmki.kfki.hu>
 
