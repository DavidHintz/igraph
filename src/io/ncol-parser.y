/*
   IGraph library.
   Copyright (C) 2006-2012  Gabor Csardi <csardi.gabor@gmail.com>
   334 Harvard st, Cambridge, MA, 02138 USA

   This program is free software; you can redistribute it and/or modify
   it under the terms of the GNU General Public License as published by
   the Free Software Foundation; either version 2 of the License, or
   (at your option) any later version.

   This program is distributed in the hope that it will be useful,
   but WITHOUT ANY WARRANTY; without even the implied warranty of
   MERCHANTABILITY or FITNESS FOR A PARTICULAR PURPOSE.  See the
   GNU General Public License for more details.

   You should have received a copy of the GNU General Public License
   along with this program; if not, write to the Free Software
   Foundation, Inc.,  51 Franklin Street, Fifth Floor, Boston, MA
   02110-1301 USA

*/

%{

/*
   IGraph library.
   Copyright (C) 2006-2012  Gabor Csardi <csardi.gabor@gmail.com>
   334 Harvard st, Cambridge, MA, 02138 USA

   This program is free software; you can redistribute it and/or modify
   it under the terms of the GNU General Public License as published by
   the Free Software Foundation; either version 2 of the License, or
   (at your option) any later version.

   This program is distributed in the hope that it will be useful,
   but WITHOUT ANY WARRANTY; without even the implied warranty of
   MERCHANTABILITY or FITNESS FOR A PARTICULAR PURPOSE.  See the
   GNU General Public License for more details.

   You should have received a copy of the GNU General Public License
   along with this program; if not, write to the Free Software
   Foundation, Inc.,  51 Franklin Street, Fifth Floor, Boston, MA
   02110-1301 USA

*/

#include "igraph_types.h"
#include "igraph_memory.h"
#include "igraph_error.h"

#include "io/ncol-header.h"
#include "io/parsers/ncol-parser.h"
#include "io/parsers/ncol-lexer.h"
#include "io/parse_utils.h"
#include "internal/hacks.h"

#include <stdio.h>
#include <string.h>

int igraph_ncol_yyerror(YYLTYPE* locp,
                        igraph_i_ncol_parsedata_t *context,
                        const char *s);

#define scanner context->scanner
%}

%pure-parser
/* bison: do not remove the equals sign; macOS XCode ships with bison 2.3, which
 * needs the equals sign */
%name-prefix="igraph_ncol_yy"
%defines
%locations
%error-verbose
%parse-param { igraph_i_ncol_parsedata_t* context }
%lex-param { void *scanner }

%union {
  igraph_integer_t edgenum;
  igraph_real_t weightnum;
}

%type <edgenum>   edgeid
%type <weightnum> weight

%token ALNUM    "alphanumeric"
%token NEWLINE  "end of line"
%token END 0    "end of file" /* friendly name for $end */
%token ERROR

%%

input :    /* empty */
         | input NEWLINE
         | input edge
;

<<<<<<< HEAD
edge :   edgeid edgeid NEWLINE        {
           IGRAPH_YY_CHECK(igraph_vector_int_push_back(context->vector, $1));
           IGRAPH_YY_CHECK(igraph_vector_int_push_back(context->vector, $2));
           IGRAPH_YY_CHECK(igraph_vector_push_back(context->weights, 1.0));
=======
edge :   endpoints NEWLINE {
           IGRAPH_YY_CHECK(igraph_vector_push_back(context->weights, 0.0));
>>>>>>> ad4b6cf8
       }
       | endpoints weight NEWLINE {
           IGRAPH_YY_CHECK(igraph_vector_push_back(context->weights, $2));
           context->has_weights = true;
       }
;

endpoints : edgeid edgeid  {
  IGRAPH_YY_CHECK(igraph_vector_int_push_back(context->vector, $1));
  IGRAPH_YY_CHECK(igraph_vector_int_push_back(context->vector, $2));
};

edgeid : ALNUM  {
  igraph_integer_t trie_id;
  IGRAPH_YY_CHECK(igraph_trie_get_len(context->trie,
    igraph_ncol_yyget_text(scanner),
    igraph_ncol_yyget_leng(scanner),
    &trie_id
  ));
  $$ = trie_id;
};

weight : ALNUM  {
    igraph_real_t val;
    IGRAPH_YY_CHECK(igraph_i_parse_real(igraph_ncol_yyget_text(scanner),
                                        igraph_ncol_yyget_leng(scanner),
                                        &val));
    $$=val;
};

%%

int igraph_ncol_yyerror(YYLTYPE* locp,
            igraph_i_ncol_parsedata_t *context,
            const char *s) {
    snprintf(context->errmsg, sizeof(context->errmsg)/sizeof(char)-1,
            "Parse error in NCOL file, line %i (%s)",
            locp->first_line, s);
    return 0;
}<|MERGE_RESOLUTION|>--- conflicted
+++ resolved
@@ -94,15 +94,8 @@
          | input edge
 ;
 
-<<<<<<< HEAD
-edge :   edgeid edgeid NEWLINE        {
-           IGRAPH_YY_CHECK(igraph_vector_int_push_back(context->vector, $1));
-           IGRAPH_YY_CHECK(igraph_vector_int_push_back(context->vector, $2));
+edge :   endpoints NEWLINE {
            IGRAPH_YY_CHECK(igraph_vector_push_back(context->weights, 1.0));
-=======
-edge :   endpoints NEWLINE {
-           IGRAPH_YY_CHECK(igraph_vector_push_back(context->weights, 0.0));
->>>>>>> ad4b6cf8
        }
        | endpoints weight NEWLINE {
            IGRAPH_YY_CHECK(igraph_vector_push_back(context->weights, $2));
