/* -*- mode: C -*-  */
/* vim:set ts=4 sw=4 sts=4 et: */
/*
   IGraph library.
   Copyright (C) 2003-2021 The igraph development team

   This program is free software; you can redistribute it and/or modify
   it under the terms of the GNU General Public License as published by
   the Free Software Foundation; either version 2 of the License, or
   (at your option) any later version.

   This program is distributed in the hope that it will be useful,
   but WITHOUT ANY WARRANTY; without even the implied warranty of
   MERCHANTABILITY or FITNESS FOR A PARTICULAR PURPOSE.  See the
   GNU General Public License for more details.

   You should have received a copy of the GNU General Public License
   along with this program; if not, write to the Free Software
   Foundation, Inc., 51 Franklin Street, Fifth Floor, Boston, MA
   02110-1301 USA

*/

#include "igraph_games.h"

#include "igraph_constructors.h"
#include "igraph_random.h"

#include "core/interruption.h"

/**
 * \function igraph_grg_game
 * \brief Generates a geometric random graph.
 *
 * A geometric random graph is created by dropping points (i.e. vertices)
 * randomly on the unit square and then connecting all those pairs
 * which are less than \c radius apart in Euclidean distance.
 *
 * </para><para>
 * Original code contributed by Keith Briggs, thanks Keith.
 *
 * \param graph Pointer to an uninitialized graph object.
 * \param nodes The number of vertices in the graph.
 * \param radius The radius within which the vertices will be connected.
 * \param torus Logical constant. If true, periodic boundary conditions
 *        will be used, i.e. the vertices are assumed to be on a torus
 *        instead of a square.
 * \param x An initialized vector or \c NULL. If not \c NULL, the points'
 *          x coordinates will be returned here.
 * \param y An initialized vector or \c NULL. If not \c NULL, the points'
 *          y coordinates will be returned here.
 * \return Error code.
 *
 * Time complexity: TODO, less than O(|V|^2+|E|).
 *
 * \example examples/simple/igraph_grg_game.c
 */
igraph_error_t igraph_grg_game(igraph_t *graph, igraph_integer_t nodes,
                    igraph_real_t radius, igraph_bool_t torus,
                    igraph_vector_t *x, igraph_vector_t *y) {

<<<<<<< HEAD
    igraph_integer_t i;
    igraph_vector_t myx, myy, *xx = &myx, *yy = &myy;
    igraph_vector_int_t edges;
    igraph_real_t r2 = radius * radius;
=======
    long int i;
    igraph_vector_t myx, myy, *xx = &myx, *yy = &myy, edges;
    igraph_real_t r2 = radius >= 0 ? radius * radius : 0.0;
>>>>>>> 5cfd74ba

    if (nodes < 0) {
        IGRAPH_ERROR("Number of vertices must not be negative.", IGRAPH_EINVAL);
    }

    IGRAPH_VECTOR_INT_INIT_FINALLY(&edges, 0);
    IGRAPH_CHECK(igraph_vector_int_reserve(&edges, nodes));

    if (x) {
        xx = x;
        IGRAPH_CHECK(igraph_vector_resize(xx, nodes));
    } else {
        IGRAPH_VECTOR_INIT_FINALLY(xx, nodes);
    }
    if (y) {
        yy = y;
        IGRAPH_CHECK(igraph_vector_resize(yy, nodes));
    } else {
        IGRAPH_VECTOR_INIT_FINALLY(yy, nodes);
    }

    RNG_BEGIN();

    for (i = 0; i < nodes; i++) {
        VECTOR(*xx)[i] = RNG_UNIF01();
        VECTOR(*yy)[i] = RNG_UNIF01();
    }

    RNG_END();

    igraph_vector_sort(xx);

    if (!torus) {
        for (i = 0; i < nodes; i++) {
            igraph_real_t xx1 = VECTOR(*xx)[i];
            igraph_real_t yy1 = VECTOR(*yy)[i];
            igraph_integer_t j = i + 1;
            igraph_real_t dx, dy;

            IGRAPH_ALLOW_INTERRUPTION();

            while ( j < nodes && (dx = VECTOR(*xx)[j] - xx1) < radius) {
                dy = VECTOR(*yy)[j] - yy1;
                if (dx * dx + dy * dy < r2) {
                    IGRAPH_CHECK(igraph_vector_int_push_back(&edges, i));
                    IGRAPH_CHECK(igraph_vector_int_push_back(&edges, j));
                }
                j++;
            }
        }
    } else {
        for (i = 0; i < nodes; i++) {
            igraph_real_t xx1 = VECTOR(*xx)[i];
            igraph_real_t yy1 = VECTOR(*yy)[i];
            igraph_integer_t j = i + 1;
            igraph_real_t dx, dy;

            IGRAPH_ALLOW_INTERRUPTION();

            while ( j < nodes && (dx = VECTOR(*xx)[j] - xx1) < radius) {
                dy = fabs(VECTOR(*yy)[j] - yy1);
                if (dx > 0.5) {
                    dx = 1 - dx;
                }
                if (dy > 0.5) {
                    dy = 1 - dy;
                }
                if (dx * dx + dy * dy < r2) {
                    IGRAPH_CHECK(igraph_vector_int_push_back(&edges, i));
                    IGRAPH_CHECK(igraph_vector_int_push_back(&edges, j));
                }
                j++;
            }
            if (j == nodes) {
                j = 0;
                while (j < i && (dx = 1 - xx1 + VECTOR(*xx)[j]) < radius &&
                       xx1 - VECTOR(*xx)[j] >= radius) {
                    dy = fabs(VECTOR(*yy)[j] - yy1);
                    if (dy > 0.5) {
                        dy = 1 - dy;
                    }
                    if (dx * dx + dy * dy < r2) {
                        IGRAPH_CHECK(igraph_vector_int_push_back(&edges, i));
                        IGRAPH_CHECK(igraph_vector_int_push_back(&edges, j));
                    }
                    j++;
                }
            }
        }
    }

    if (!y) {
        igraph_vector_destroy(yy);
        IGRAPH_FINALLY_CLEAN(1);
    }
    if (!x) {
        igraph_vector_destroy(xx);
        IGRAPH_FINALLY_CLEAN(1);
    }

    IGRAPH_CHECK(igraph_create(graph, &edges, nodes, IGRAPH_UNDIRECTED));
    igraph_vector_int_destroy(&edges);
    IGRAPH_FINALLY_CLEAN(1);

    return IGRAPH_SUCCESS;
}<|MERGE_RESOLUTION|>--- conflicted
+++ resolved
@@ -59,16 +59,10 @@
                     igraph_real_t radius, igraph_bool_t torus,
                     igraph_vector_t *x, igraph_vector_t *y) {
 
-<<<<<<< HEAD
     igraph_integer_t i;
     igraph_vector_t myx, myy, *xx = &myx, *yy = &myy;
     igraph_vector_int_t edges;
-    igraph_real_t r2 = radius * radius;
-=======
-    long int i;
-    igraph_vector_t myx, myy, *xx = &myx, *yy = &myy, edges;
-    igraph_real_t r2 = radius >= 0 ? radius * radius : 0.0;
->>>>>>> 5cfd74ba
+    igraph_real_t r2 = 0 ? radius * radius : 0.0;
 
     if (nodes < 0) {
         IGRAPH_ERROR("Number of vertices must not be negative.", IGRAPH_EINVAL);
