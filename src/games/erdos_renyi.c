/* -*- mode: C -*-  */
/* vim:set ts=4 sw=4 sts=4 et: */
/*
   IGraph library.
   Copyright (C) 2003-2021 The igraph development team

   This program is free software; you can redistribute it and/or modify
   it under the terms of the GNU General Public License as published by
   the Free Software Foundation; either version 2 of the License, or
   (at your option) any later version.

   This program is distributed in the hope that it will be useful,
   but WITHOUT ANY WARRANTY; without even the implied warranty of
   MERCHANTABILITY or FITNESS FOR A PARTICULAR PURPOSE.  See the
   GNU General Public License for more details.

   You should have received a copy of the GNU General Public License
   along with this program; if not, write to the Free Software
   Foundation, Inc., 51 Franklin Street, Fifth Floor, Boston, MA
   02110-1301 USA

*/

#include "igraph_games.h"

#include "igraph_constructors.h"
#include "igraph_interface.h"
#include "igraph_random.h"

#include "core/interruption.h"
#include "math/safe_intop.h"
#include "random/random_internal.h"

#define ALLOW_INTERRUPTION() \
    if (++iter >= (1 << 14)) { \
        IGRAPH_ALLOW_INTERRUPTION(); \
        iter = 0; \
    }

/**
 * \section about_games
 *
 * <para>Games are randomized graph generators. Randomization means that
 * they generate a different graph every time you call them. </para>
 */

/**
 * \ingroup generators
 * \function igraph_erdos_renyi_game_gnp
 * \brief Generates a random (Erdős-Rényi) graph with fixed edge probabilities.
 *
 * In this model, a graph with n vertices is generated such that every possible
 * edge is included in the graph with probability p.
 *
 * \param graph Pointer to an uninitialized graph object.
 * \param n The number of vertices in the graph.
 * \param p The probability of the existence of an edge in the graph.
 * \param directed Logical, whether to generate a directed graph.
 * \param loops Logical, whether to generate self-loops.
 * \return Error code:
 *         \c IGRAPH_EINVAL: invalid \p n or \p p parameter.
 *         \c IGRAPH_ENOMEM: there is not enough memory for the operation.
 *
 * Time complexity: O(|V|+|E|), the
 * number of vertices plus the number of edges in the graph.
 *
 * \sa \ref igraph_barabasi_game(), \ref igraph_growing_random_game(),
 * \ref igraph_erdos_renyi_game_gnm()
 *
 * \example examples/simple/igraph_erdos_renyi_game_gnp.c
 */
igraph_error_t igraph_erdos_renyi_game_gnp(
    igraph_t *graph, igraph_integer_t n, igraph_real_t p,
    igraph_bool_t directed, igraph_bool_t loops
) {
    /* This function uses doubles in its `s` vector, and for `maxedges` and `last`.
     * This is because on a system with 32-bit ints, maxedges will be larger than
     * IGRAPH_INTEGER_MAX and this will cause overflows when calculating `from` and `to`
     * for tests on large graphs.
    */
    igraph_integer_t no_of_nodes = n;
    igraph_real_t no_of_nodes_real = (igraph_real_t) no_of_nodes;   /* for divisions below */
    igraph_vector_int_t edges = IGRAPH_VECTOR_NULL;
    igraph_vector_t s = IGRAPH_VECTOR_NULL;
    igraph_integer_t vsize;
    int iter = 0;

    if (n < 0) {
        IGRAPH_ERROR("Invalid number of vertices.", IGRAPH_EINVAL);
    }
    if (p < 0.0 || p > 1.0) {
        IGRAPH_ERROR("Invalid probability given.", IGRAPH_EINVAL);
    }

    if (p == 0.0 || no_of_nodes == 0) {
        IGRAPH_CHECK(igraph_empty(graph, n, directed));
    } else if (p == 1.0) {
        IGRAPH_CHECK(igraph_full(graph, n, directed, loops));
    } else {

        igraph_real_t maxedges = n, last;
        igraph_integer_t maxedges_int;

        if (directed && loops) {
            maxedges *= n;
        } else if (directed && !loops) {
            maxedges *= (n - 1);
        } else if (!directed && loops) {
            maxedges *= (n + 1) / 2.0;
        } else {
            maxedges *= (n - 1) / 2.0;
        }

        if (maxedges > IGRAPH_MAX_EXACT_REAL) {
            IGRAPH_ERROR("Too many vertices, overflow in maximum number of edges.", IGRAPH_EOVERFLOW);
        }
        IGRAPH_VECTOR_INIT_FINALLY(&s, 0);
        IGRAPH_CHECK(igraph_i_safe_floor(maxedges * p * 1.1, &maxedges_int));
        IGRAPH_CHECK(igraph_vector_reserve(&s, maxedges_int));

        RNG_BEGIN();

        last = RNG_GEOM(p);
        while (last < maxedges) {
            IGRAPH_CHECK(igraph_vector_push_back(&s, last));
            last += RNG_GEOM(p);
            last += 1;
            ALLOW_INTERRUPTION();
        }

        RNG_END();

        IGRAPH_VECTOR_INT_INIT_FINALLY(&edges, 0);
        IGRAPH_CHECK(igraph_vector_int_reserve(&edges, igraph_vector_size(&s) * 2));

        iter = 0;
        vsize = igraph_vector_size(&s);
        if (directed && loops) {
            for (igraph_integer_t i = 0; i < vsize; i++) {
                igraph_integer_t to = floor(VECTOR(s)[i] / no_of_nodes_real);
                igraph_integer_t from = VECTOR(s)[i] - to * no_of_nodes_real;
                igraph_vector_int_push_back(&edges, from);
                igraph_vector_int_push_back(&edges, to);
                ALLOW_INTERRUPTION();
            }
        } else if (directed && !loops) {
            for (igraph_integer_t i = 0; i < vsize; i++) {
                igraph_integer_t to = floor(VECTOR(s)[i] / no_of_nodes_real);
                igraph_integer_t from = VECTOR(s)[i] - to * no_of_nodes_real;
                if (from == to) {
                    to = no_of_nodes - 1;
                }
                igraph_vector_int_push_back(&edges, from);
                igraph_vector_int_push_back(&edges, to);
                ALLOW_INTERRUPTION();
            }
        } else if (!directed && loops) {
            for (igraph_integer_t i = 0; i < vsize; i++) {
                igraph_integer_t to = floor((sqrt(8 * VECTOR(s)[i] + 1) - 1) / 2);
                igraph_integer_t from = VECTOR(s)[i] - (((igraph_real_t)to) * (to + 1)) / 2;
                igraph_vector_int_push_back(&edges, from);
                igraph_vector_int_push_back(&edges, to);
                ALLOW_INTERRUPTION();
            }
        } else { /* !directed && !loops */
            for (igraph_integer_t i = 0; i < vsize; i++) {
                igraph_integer_t to = floor((sqrt(8 * VECTOR(s)[i] + 1) + 1) / 2);
                igraph_integer_t from = VECTOR(s)[i] - (((igraph_real_t)to) * (to - 1)) / 2;
                igraph_vector_int_push_back(&edges, from);
                igraph_vector_int_push_back(&edges, to);
                ALLOW_INTERRUPTION();
            }
        }

        igraph_vector_destroy(&s);
        IGRAPH_FINALLY_CLEAN(1);
        IGRAPH_CHECK(igraph_create(graph, &edges, n, directed));
        igraph_vector_int_destroy(&edges);
        IGRAPH_FINALLY_CLEAN(1);
    }

    return IGRAPH_SUCCESS;
}

/**
 * \ingroup generators
 * \function igraph_erdos_renyi_game_gnm_multi
 * \brief Generates a random (Erdős-Rényi) graph with multi-edges.
 *
 * \param graph Pointer to an uninitialized graph object.
 * \param n The number of vertices in the graph.
 * \param m The number of edges in the graph.
 * \param directed Logical, whether to generate a directed graph.
 * \param loops Logical, whether to generate loops (self) edges.
 * \return Error code:
 *         \c IGRAPH_EINVAL: invalid \p n or \p m parameter.
 *         \c IGRAPH_ENOMEM: there is not enough
 *         memory for the operation.
 *
 * Time complexity: O(|V|+|E|), the
 * number of vertices plus the number of edges in the graph.
 */
static igraph_error_t igraph_i_erdos_renyi_game_gnm_multi(
    igraph_t *graph, igraph_integer_t n, igraph_integer_t m,
    igraph_bool_t directed, igraph_bool_t loops
) {

    igraph_vector_int_t edges;

    /* No need for checking n or m here; it has already been done in
     * igraph_erdos_renyi_game_gnm() */

    IGRAPH_VECTOR_INT_INIT_FINALLY(&edges, 0);
    IGRAPH_CHECK(igraph_vector_int_reserve(&edges, m * 2));

    RNG_BEGIN();
    for (igraph_integer_t i = 0; i < m; i++) {
        igraph_integer_t from, to;
        from = RNG_INTEGER(0, n - 1);
        if (loops) {
            to = RNG_INTEGER(0, n - 1);
        } else {
            to = RNG_INTEGER(0, n - 2);
            if (from == to) {
                to = n - 1;
            }
        }
        igraph_vector_int_push_back(&edges, from); /* reserved */
        igraph_vector_int_push_back(&edges, to); /* reserved */
    }
    RNG_END();

    IGRAPH_CHECK(igraph_create(graph, &edges, n, directed));
    igraph_vector_int_destroy(&edges);
    IGRAPH_FINALLY_CLEAN(1);

    return IGRAPH_SUCCESS;
}

/**
 * \ingroup generators
 * \function igraph_erdos_renyi_game_gnm
 * \brief Generates a random (Erdős-Rényi) graph with a fixed number of edges.
 *
 * In this model, a graph with n vertices and m edges is generated such that the
 * edges are selected uniformly at random.
 *
 * \param graph Pointer to an uninitialized graph object.
 * \param n The number of vertices in the graph.
 * \param m The number of edges in the graph.
 * \param directed Logical, whether to generate a directed graph.
<<<<<<< HEAD
 * \param loops Logical, whether to generate loops (self) edges.
 * \param multiple Logical, whether it is allowed to generate more than one
 *        edge between the same pair of vertices.
=======
 * \param loops Logical, whether to generate self-loops.
>>>>>>> 32fa441e
 * \return Error code:
 *         \c IGRAPH_EINVAL: invalid \p n or \p m parameter.
 *         \c IGRAPH_ENOMEM: there is not enough memory for the operation.
 *
 * Time complexity: O(|V|+|E|), the
 * number of vertices plus the number of edges in the graph.
 *
 * \sa \ref igraph_barabasi_game(), \ref igraph_growing_random_game(),
 * \ref igraph_erdos_renyi_game_gnp()
 *
 * \example examples/simple/igraph_erdos_renyi_game_gnm.c
 */
igraph_error_t igraph_erdos_renyi_game_gnm(
    igraph_t *graph, igraph_integer_t n, igraph_integer_t m,
    igraph_bool_t directed, igraph_bool_t loops, igraph_bool_t multiple
) {

    /* This function uses doubles in its `s` vector, and for `maxedges` and `last`.
     * This is because on a system with 32-bit ints, maxedges will be larger than
     * IGRAPH_INTEGER_MAX and this will cause overflows when calculating `from` and `to`
     * for tests on large graphs. This is also why we need a 'real' version of random_sample.
    */
    igraph_integer_t no_of_nodes = n;
    igraph_integer_t no_of_edges = m;
    igraph_real_t no_of_nodes_real = (igraph_real_t) no_of_nodes;   /* for divisions below */
    igraph_vector_int_t edges = IGRAPH_VECTOR_NULL;
    igraph_vector_t s = IGRAPH_VECTOR_NULL;
    int iter = 0;

    if (n < 0) {
        IGRAPH_ERROR("Invalid number of vertices.", IGRAPH_EINVAL);
    }
    if (m < 0 || m > IGRAPH_ECOUNT_MAX) {
        IGRAPH_ERROR("Invalid number of edges.", IGRAPH_EINVAL);
    }

    if (multiple) {
        return igraph_i_erdos_renyi_game_gnm_multi(graph, n, m, directed, loops);
    }

    if (m == 0.0 || no_of_nodes == 0) {
        IGRAPH_CHECK(igraph_empty(graph, n, directed));
    } else {

        igraph_integer_t i;
        igraph_real_t maxedges = n;
        if (directed && loops) {
            maxedges *= n;
        } else if (directed && !loops) {
            maxedges *= (n - 1);
        } else if (!directed && loops) {
            maxedges *= (n + 1) / 2.0;
        } else {
            maxedges *= (n - 1) / 2.0;
        }

        if (no_of_edges > maxedges) {
            IGRAPH_ERROR("Too many edges requested compared to the number of vertices.", IGRAPH_EINVAL);
        }

        if (maxedges == no_of_edges) {
            IGRAPH_CHECK(igraph_full(graph, n, directed, loops));
        } else {

            igraph_integer_t slen;

            IGRAPH_VECTOR_INIT_FINALLY(&s, 0);
            IGRAPH_CHECK(igraph_random_sample_real(&s, 0, maxedges - 1, no_of_edges));

            IGRAPH_VECTOR_INT_INIT_FINALLY(&edges, 0);
            IGRAPH_CHECK(igraph_vector_int_reserve(&edges, igraph_vector_size(&s) * 2));

            slen = igraph_vector_size(&s);
            if (directed && loops) {
                for (i = 0; i < slen; i++) {
                    igraph_integer_t to = floor(VECTOR(s)[i] / no_of_nodes_real);
                    igraph_integer_t from = VECTOR(s)[i] - to * no_of_nodes_real;
                    igraph_vector_int_push_back(&edges, from);
                    igraph_vector_int_push_back(&edges, to);
                    ALLOW_INTERRUPTION();
                }
            } else if (directed && !loops) {
                for (i = 0; i < slen; i++) {
                    igraph_integer_t from = floor(VECTOR(s)[i] / (no_of_nodes_real - 1));
                    igraph_integer_t to = VECTOR(s)[i] - from * (no_of_nodes_real - 1);
                    if (from == to) {
                        to = no_of_nodes - 1;
                    }
                    igraph_vector_int_push_back(&edges, from);
                    igraph_vector_int_push_back(&edges, to);
                    ALLOW_INTERRUPTION();
                }
            } else if (!directed && loops) {
                for (i = 0; i < slen; i++) {
                    igraph_integer_t to = floor((sqrt(8 * VECTOR(s)[i] + 1) - 1) / 2);
                    igraph_integer_t from = VECTOR(s)[i] - (((igraph_real_t)to) * (to + 1)) / 2;
                    igraph_vector_int_push_back(&edges, from);
                    igraph_vector_int_push_back(&edges, to);
                    ALLOW_INTERRUPTION();
                }
            } else { /* !directed && !loops */
                for (i = 0; i < slen; i++) {
                    igraph_integer_t to = floor((sqrt(8 * VECTOR(s)[i] + 1) + 1) / 2);
                    igraph_integer_t from = VECTOR(s)[i] - (((igraph_real_t)to) * (to - 1)) / 2;
                    igraph_vector_int_push_back(&edges, from);
                    igraph_vector_int_push_back(&edges, to);
                    ALLOW_INTERRUPTION();
                }
            }

            igraph_vector_destroy(&s);
            IGRAPH_FINALLY_CLEAN(1);
            IGRAPH_CHECK(igraph_create(graph, &edges, n, directed));
            igraph_vector_int_destroy(&edges);
            IGRAPH_FINALLY_CLEAN(1);
        }
    }

    return IGRAPH_SUCCESS;
}

/**
 * \ingroup generators
 * \function igraph_erdos_renyi_game
 * \brief Generates a random (Erdős-Rényi) graph.
 *
 * This function is deprecated; use \ref igraph_erdos_renyi_game_gnm() or
 * \ref igraph_erdos_renyi_game_gnp() instead.
 *
 * \param graph Pointer to an uninitialized graph object.
 * \param type The type of the random graph, possible values:
 *        \clist
 *        \cli IGRAPH_ERDOS_RENYI_GNM
 *          G(n,m) graph,
 *          m edges are
 *          selected uniformly randomly in a graph with
 *          n vertices.
 *        \cli IGRAPH_ERDOS_RENYI_GNP
 *          G(n,p) graph,
 *          every possible edge is included in the graph with
 *          probability p.
 *        \endclist
 * \param n The number of vertices in the graph.
 * \param p_or_m This is the p parameter for
 *        G(n,p) graphs and the
 *        m
 *        parameter for G(n,m) graphs.
 * \param directed Logical, whether to generate a directed graph.
 * \param loops Logical, whether to generate loops (self) edges.
 * \return Error code:
 *         \c IGRAPH_EINVAL: invalid
 *         \p type, \p n,
 *         \p p or \p m
 *          parameter.
 *         \c IGRAPH_ENOMEM: there is not enough
 *         memory for the operation.
 *
 * Time complexity: O(|V|+|E|), the
 * number of vertices plus the number of edges in the graph.
 *
 * \sa \ref igraph_barabasi_game(), \ref igraph_growing_random_game(),
 * \ref igraph_erdos_renyi_game_gnm(), \ref igraph_erdos_renyi_game_gnp()
 */
igraph_error_t igraph_erdos_renyi_game(igraph_t *graph, igraph_erdos_renyi_t type,
                            igraph_integer_t n, igraph_real_t p_or_m,
                            igraph_bool_t directed, igraph_bool_t loops) {

    if (type == IGRAPH_ERDOS_RENYI_GNP) {
        return igraph_erdos_renyi_game_gnp(graph, n, p_or_m, directed, loops);
    } else if (type == IGRAPH_ERDOS_RENYI_GNM) {
        return igraph_erdos_renyi_game_gnm(graph, n, (igraph_integer_t) p_or_m, directed, loops, IGRAPH_NO_MULTIPLE);
    } else {
        IGRAPH_ERROR("Invalid type", IGRAPH_EINVAL);
    }
}<|MERGE_RESOLUTION|>--- conflicted
+++ resolved
@@ -249,13 +249,9 @@
  * \param n The number of vertices in the graph.
  * \param m The number of edges in the graph.
  * \param directed Logical, whether to generate a directed graph.
-<<<<<<< HEAD
- * \param loops Logical, whether to generate loops (self) edges.
+ * \param loops Logical, whether to generate self-loops.
  * \param multiple Logical, whether it is allowed to generate more than one
  *        edge between the same pair of vertices.
-=======
- * \param loops Logical, whether to generate self-loops.
->>>>>>> 32fa441e
  * \return Error code:
  *         \c IGRAPH_EINVAL: invalid \p n or \p m parameter.
  *         \c IGRAPH_ENOMEM: there is not enough memory for the operation.
