--- conflicted
+++ resolved
@@ -452,13 +452,8 @@
                   igraph_integer_t from, igraph_integer_t to) {
     vs->type = IGRAPH_VS_SEQ;
     vs->data.seq.from = from;
-<<<<<<< HEAD
-    vs->data.seq.to = to + 1;
-    return IGRAPH_SUCCESS;
-=======
     vs->data.seq.to = to;
-    return 0;
->>>>>>> 89a6cebb
+    return IGRAPH_SUCCESS;
 }
 
 /**
@@ -616,13 +611,8 @@
         return IGRAPH_SUCCESS;
 
     case IGRAPH_VS_SEQ:
-<<<<<<< HEAD
-        *result = vs->data.seq.to - vs->data.seq.from;
+        *result = vs->data.seq.to - vs->data.seq.from + 1;
         return IGRAPH_SUCCESS;
-=======
-        *result = vs->data.seq.to - vs->data.seq.from + 1;
-        return 0;
->>>>>>> 89a6cebb
 
     case IGRAPH_VS_ALL:
         *result = igraph_vcount(graph); return IGRAPH_SUCCESS;
@@ -1138,14 +1128,8 @@
  * \function igraph_es_seq
  * \brief Edge selector, a sequence of edge IDs.
  *
-<<<<<<< HEAD
- * All edge IDs between <code>from</code> and <code>to</code> will be
- * included in the edge selection. This includes <code>from</code> and
- * excludes <code>to</code>.
-=======
- * All edge ids between \p from and \p to (inclusive) will be
+ * All edge IDs between \p from and \p to (inclusive) will be
  * included in the edge selection.
->>>>>>> 89a6cebb
  *
  * \param es Pointer to an uninitialized edge selector object.
  * \param from The first edge ID to be included.
@@ -1563,13 +1547,8 @@
         return IGRAPH_SUCCESS;
 
     case IGRAPH_ES_SEQ:
-<<<<<<< HEAD
-        *result = es->data.seq.to - es->data.seq.from;
+        *result = es->data.seq.to - es->data.seq.from + 1;
         return IGRAPH_SUCCESS;
-=======
-        *result = es->data.seq.to - es->data.seq.from + 1;
-        return 0;
->>>>>>> 89a6cebb
 
     case IGRAPH_ES_PAIRS:
         IGRAPH_CHECK(igraph_i_es_pairs_size(graph, es, result));
