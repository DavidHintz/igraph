--- conflicted
+++ resolved
@@ -97,11 +97,7 @@
 igraph_error_t igraph_empty_attrs(igraph_t *graph, igraph_integer_t n, igraph_bool_t directed, void *attr) {
 
     if (n < 0) {
-<<<<<<< HEAD
-        IGRAPH_ERROR("Cannot create empty graph with negative number of vertices.", IGRAPH_EINVAL);
-=======
         IGRAPH_ERROR("Number of vertices must not be negative.", IGRAPH_EINVAL);
->>>>>>> 8837033e
     }
 
     graph->n = 0;
