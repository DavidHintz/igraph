--- conflicted
+++ resolved
@@ -1273,10 +1273,5 @@
                             weights, dirmode));
         }
     }
-<<<<<<< HEAD
     return IGRAPH_SUCCESS;
-=======
-
-    return 0;
->>>>>>> d2ece480
 }