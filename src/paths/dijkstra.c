/* -*- mode: C -*-  */
/* vim:set ts=4 sw=4 sts=4 et: */
/*
   IGraph library.
   Copyright (C) 2005-2021 The igraph development team

   This program is free software; you can redistribute it and/or modify
   it under the terms of the GNU General Public License as published by
   the Free Software Foundation; either version 2 of the License, or
   (at your option) any later version.

   This program is distributed in the hope that it will be useful,
   but WITHOUT ANY WARRANTY; without even the implied warranty of
   MERCHANTABILITY or FITNESS FOR A PARTICULAR PURPOSE.  See the
   GNU General Public License for more details.

   You should have received a copy of the GNU General Public License
   along with this program; if not, write to the Free Software
   Foundation, Inc., 51 Franklin Street, Fifth Floor, Boston, MA
   02110-1301 USA

*/

#include "igraph_paths.h"

#include "igraph_adjlist.h"
#include "igraph_dqueue.h"
#include "igraph_interface.h"
#include "igraph_memory.h"
#include "igraph_stack.h"
#include "igraph_qsort.h"

#include "core/indheap.h"
#include "core/interruption.h"
#include "core/math.h"

#include <string.h>   /* memset */

/**
 * \function igraph_shortest_paths_dijkstra
 * \brief Weighted shortest path lengths between vertices.
 *
 * This function implements Dijkstra's algorithm, which can find
 * the weighted shortest path lengths from a source vertex to all
 * other vertices. This function allows specifying a set of source
 * and target vertices. The algorithm is run independently for each
 * source and the results are retained only for the specified targets.
 * This implementation uses a binary heap for efficiency.
 *
 * \param graph The input graph, can be directed.
 * \param res The result, a matrix. A pointer to an initialized matrix
 *    should be passed here. The matrix will be resized as needed.
 *    Each row contains the distances from a single source, to the
 *    vertices given in the \c to argument.
 *    Unreachable vertices has distance
 *    \c IGRAPH_INFINITY.
 * \param from The source vertices.
 * \param to The target vertices. It is not allowed to include a
 *    vertex twice or more.
 * \param weights The edge weights. All edge weights must be
 *    non-negative for Dijkstra's algorithm to work. Additionally, no
 *    edge weight may be NaN. If either case does not hold, an error
 *    is returned. If this is a null pointer, then the unweighted
 *    version, \ref igraph_shortest_paths() is called.
 * \param mode For directed graphs; whether to follow paths along edge
 *    directions (\c IGRAPH_OUT), or the opposite (\c IGRAPH_IN), or
 *    ignore edge directions completely (\c IGRAPH_ALL). It is ignored
 *    for undirected graphs.
 * \return Error code.
 *
 * Time complexity: O(s*|E|log|E|+|V|), where |V| is the number of
 * vertices, |E| the number of edges and s the number of sources.
 *
 * \sa \ref igraph_shortest_paths() for a (slightly) faster unweighted
 * version or \ref igraph_shortest_paths_bellman_ford() for a weighted
 * variant that works in the presence of negative edge weights (but no
 * negative loops).
 *
 * \example examples/simple/dijkstra.c
 */
igraph_error_t igraph_shortest_paths_dijkstra(const igraph_t *graph,
                                   igraph_matrix_t *res,
                                   const igraph_vs_t from,
                                   const igraph_vs_t to,
                                   const igraph_vector_t *weights,
                                   igraph_neimode_t mode) {

    /* Implementation details. This is the basic Dijkstra algorithm,
       with a binary heap. The heap is indexed, i.e. it stores not only
       the distances, but also which vertex they belong to.

       From now on we use a 2-way heap, so the distances can be queried
       directly from the heap.

       Dirty tricks:
       - the opposite of the distance is stored in the heap, as it is a
         maximum heap and we need a minimum heap.
       - we don't use IGRAPH_INFINITY in the res matrix during the
         computation, as IGRAPH_FINITE() might involve a function call
         and we want to spare that. -1 will denote infinity instead.
    */

    igraph_integer_t no_of_nodes = igraph_vcount(graph);
    igraph_integer_t no_of_edges = igraph_ecount(graph);
    igraph_2wheap_t Q;
    igraph_vit_t fromvit, tovit;
    igraph_integer_t no_of_from, no_of_to;
    igraph_lazy_inclist_t inclist;
    igraph_integer_t i, j;
    igraph_real_t my_infinity = IGRAPH_INFINITY;
    igraph_bool_t all_to;
    igraph_vector_int_t indexv;

    if (!weights) {
        return igraph_shortest_paths(graph, res, from, to, mode);
    }

    if (igraph_vector_size(weights) != no_of_edges) {
        IGRAPH_ERRORF("Weight vector length (%" IGRAPH_PRId ") does not match number "
                      " of edges (%" IGRAPH_PRId ").", IGRAPH_EINVAL,
                      igraph_vector_size(weights), no_of_edges);
    }

    if (no_of_edges > 0) {
        igraph_real_t min = igraph_vector_min(weights);
        if (min < 0) {
            IGRAPH_ERRORF("Weight vector must be non-negative, got %g.", IGRAPH_EINVAL, min);
        } else if (igraph_is_nan(min)) {
            IGRAPH_ERROR("Weight vector must not contain NaN values.", IGRAPH_EINVAL);
        }
    }

    IGRAPH_CHECK(igraph_vit_create(graph, from, &fromvit));
    IGRAPH_FINALLY(igraph_vit_destroy, &fromvit);
    no_of_from = IGRAPH_VIT_SIZE(fromvit);

    IGRAPH_CHECK(igraph_2wheap_init(&Q, no_of_nodes));
    IGRAPH_FINALLY(igraph_2wheap_destroy, &Q);
    IGRAPH_CHECK(igraph_lazy_inclist_init(graph, &inclist, mode, IGRAPH_LOOPS));
    IGRAPH_FINALLY(igraph_lazy_inclist_destroy, &inclist);

    all_to = igraph_vs_is_all(&to);
    if (all_to) {
        no_of_to = no_of_nodes;
    } else {
        IGRAPH_VECTOR_INT_INIT_FINALLY(&indexv, no_of_nodes);
        IGRAPH_CHECK(igraph_vit_create(graph, to, &tovit));
        IGRAPH_FINALLY(igraph_vit_destroy, &tovit);
        no_of_to = IGRAPH_VIT_SIZE(tovit);
        for (i = 0; !IGRAPH_VIT_END(tovit); IGRAPH_VIT_NEXT(tovit)) {
            igraph_integer_t v = IGRAPH_VIT_GET(tovit);
            if (VECTOR(indexv)[v]) {
                IGRAPH_ERROR("Duplicate vertices in `to', this is not allowed",
                             IGRAPH_EINVAL);
            }
            VECTOR(indexv)[v] = ++i;
        }
    }

    IGRAPH_CHECK(igraph_matrix_resize(res, no_of_from, no_of_to));
    igraph_matrix_fill(res, my_infinity);

    for (IGRAPH_VIT_RESET(fromvit), i = 0;
         !IGRAPH_VIT_END(fromvit);
         IGRAPH_VIT_NEXT(fromvit), i++) {

        igraph_integer_t reached = 0;
        igraph_integer_t source = IGRAPH_VIT_GET(fromvit);
        igraph_2wheap_clear(&Q);
        igraph_2wheap_push_with_index(&Q, source, -1.0);

        while (!igraph_2wheap_empty(&Q)) {
            igraph_integer_t minnei = igraph_2wheap_max_index(&Q);
            igraph_real_t mindist = -igraph_2wheap_deactivate_max(&Q);
            igraph_vector_int_t *neis;
            igraph_integer_t nlen;

            if (all_to) {
                MATRIX(*res, i, minnei) = mindist - 1.0;
            } else {
                if (VECTOR(indexv)[minnei]) {
                    MATRIX(*res, i, VECTOR(indexv)[minnei] - 1) = mindist - 1.0;
                    reached++;
                    if (reached == no_of_to) {
                        igraph_2wheap_clear(&Q);
                        break;
                    }
                }
            }

            /* Now check all neighbors of 'minnei' for a shorter path */
            neis = igraph_lazy_inclist_get(&inclist, minnei);
            nlen = igraph_vector_int_size(neis);
            for (j = 0; j < nlen; j++) {
                igraph_integer_t edge = VECTOR(*neis)[j];
                igraph_integer_t tto = IGRAPH_OTHER(graph, edge, minnei);
                igraph_real_t altdist = mindist + VECTOR(*weights)[edge];
                igraph_bool_t active = igraph_2wheap_has_active(&Q, tto);
                igraph_bool_t has = igraph_2wheap_has_elem(&Q, tto);
                igraph_real_t curdist = active ? -igraph_2wheap_get(&Q, tto) : 0.0;
                if (!has) {
                    /* This is the first non-infinite distance */
                    IGRAPH_CHECK(igraph_2wheap_push_with_index(&Q, tto, -altdist));
                } else if (altdist < curdist) {
                    /* This is a shorter path */
                    IGRAPH_CHECK(igraph_2wheap_modify(&Q, tto, -altdist));
                }
            }

        } /* !igraph_2wheap_empty(&Q) */

    } /* !IGRAPH_VIT_END(fromvit) */

    if (!all_to) {
        igraph_vit_destroy(&tovit);
        igraph_vector_int_destroy(&indexv);
        IGRAPH_FINALLY_CLEAN(2);
    }

    igraph_lazy_inclist_destroy(&inclist);
    igraph_2wheap_destroy(&Q);
    igraph_vit_destroy(&fromvit);
    IGRAPH_FINALLY_CLEAN(3);

    return IGRAPH_SUCCESS;
}

/**
 * \ingroup structural
 * \function igraph_get_shortest_paths_dijkstra
 * \brief Weighted shortest paths from a vertex.
 *
 * </para><para>
 * If there is more than one path with the smallest weight between two vertices, this
 * function gives only one of them.
 * \param graph The graph object.
 * \param vertices The result, the IDs of the vertices along the paths.
 *        This is a pointer vector, each element points to a vector
 *        object. These should be initialized before passing them to
 *        the function, which will properly clear and/or resize them
 *        and fill the IDs of the vertices along the geodesics from/to
 *        the vertices. Supply a null pointer here if you don't need
 *        these vectors. Normally, either this argument, or the \c
 *        edges should be non-null, but no error or warning is given
 *        if they are both null pointers.
 * \param edges The result, the IDs of the edges along the paths.
 *        This is a pointer vector, each element points to a vector
 *        object. These should be initialized before passing them to
 *        the function, which will properly clear and/or resize them
 *        and fill the IDs of the vertices along the geodesics from/to
 *        the vertices. Supply a null pointer here if you don't need
 *        these vectors. Normally, either this argument, or the \c
 *        vertices should be non-null, but no error or warning is given
 *        if they are both null pointers.
 * \param from The id of the vertex from/to which the geodesics are
 *        calculated.
 * \param to Vertex sequence with the IDs of the vertices to/from which the
 *        shortest paths will be calculated. A vertex might be given multiple
 *        times.
* \param weights The edge weights. All edge weights must be
 *       non-negative for Dijkstra's algorithm to work. Additionally, no
 *       edge weight may be NaN. If either case does not hold, an error
 *       is returned. If this is a null pointer, then the unweighted
 *       version, \ref igraph_get_shortest_paths() is called.
 * \param mode The type of shortest paths to be use for the
 *        calculation in directed graphs. Possible values:
 *        \clist
 *        \cli IGRAPH_OUT
 *          the outgoing paths are calculated.
 *        \cli IGRAPH_IN
 *          the incoming paths are calculated.
 *        \cli IGRAPH_ALL
 *          the directed graph is considered as an
 *          undirected one for the computation.
 *        \endclist
 * \param predecessors A pointer to an initialized igraph vector or null.
 *        If not null, a vector containing the predecessor of each vertex in
 *        the single source shortest path tree is returned here. The
 *        predecessor of vertex i in the tree is the vertex from which vertex i
 *        was reached. The predecessor of the start vertex (in the \c from
 *        argument) is itself by definition. If the predecessor is -1, it means
 *        that the given vertex was not reached from the source during the
 *        search. Note that the search terminates if all the vertices in
 *        \c to are reached.
 * \param inbound_edges A pointer to an initialized igraph vector or null.
 *        If not null, a vector containing the inbound edge of each vertex in
 *        the single source shortest path tree is returned here. The
 *        inbound edge of vertex i in the tree is the edge via which vertex i
 *        was reached. The start vertex and vertices that were not reached
 *        during the search will have -1 in the corresponding entry of the
 *        vector. Note that the search terminates if all the vertices in
 *        \c to are reached.
 * \return Error code:
 *        \clist
 *        \cli IGRAPH_ENOMEM
 *           not enough memory for temporary data.
 *        \cli IGRAPH_EINVVID
 *           \p from is invalid vertex ID, or the length of \p to is
 *           not the same as the length of \p vertices (if not NULL) or
 *           the length of \p edges (if not NULL)
 *        \cli IGRAPH_EINVMODE
 *           invalid mode argument.
 *        \endclist
 *
 * Time complexity: O(|E|log|E|+|V|), where |V| is the number of
 * vertices and |E| is the number of edges
 *
 * \sa \ref igraph_shortest_paths_dijkstra() if you only need the path length but
 * not the paths themselves, \ref igraph_get_shortest_paths() if all edge
 * weights are equal.
 *
 * \example examples/simple/igraph_get_shortest_paths_dijkstra.c
 */
igraph_error_t igraph_get_shortest_paths_dijkstra(const igraph_t *graph,
                                       igraph_vector_ptr_t *vertices,
                                       igraph_vector_ptr_t *edges,
                                       igraph_integer_t from,
                                       igraph_vs_t to,
                                       const igraph_vector_t *weights,
                                       igraph_neimode_t mode,
                                       igraph_vector_int_t *predecessors,
                                       igraph_vector_int_t *inbound_edges) {
    /* Implementation details. This is the basic Dijkstra algorithm,
       with a binary heap. The heap is indexed, i.e. it stores not only
       the distances, but also which vertex they belong to. The other
       mapping, i.e. getting the distance for a vertex is not in the
       heap (that would by the double-indexed heap), but in the result
       matrix.

       Dirty tricks:
       - the opposite of the distance is stored in the heap, as it is a
         maximum heap and we need a minimum heap.
       - we don't use IGRAPH_INFINITY in the distance vector during the
         computation, as IGRAPH_FINITE() might involve a function call
         and we want to spare that. So we store distance+1.0 instead of
         distance, and zero denotes infinity.
       - `parents' assigns the inbound edge IDs of all vertices in the
         shortest path tree to the vertices. In this implementation, the
         edge ID + 1 is stored, zero means unreachable vertices.
    */

    igraph_integer_t no_of_nodes = igraph_vcount(graph);
    igraph_integer_t no_of_edges = igraph_ecount(graph);
    igraph_vit_t vit;
    igraph_2wheap_t Q;
    igraph_lazy_inclist_t inclist;
    igraph_vector_t dists;
    igraph_integer_t *parents;
    igraph_bool_t *is_target;
    igraph_integer_t i, to_reach;

    if (!weights) {
        return igraph_get_shortest_paths(graph, vertices, edges, from, to, mode,
                                         predecessors, inbound_edges);
    }

    if (igraph_vector_size(weights) != no_of_edges) {
        IGRAPH_ERROR("Weight vector length does not match", IGRAPH_EINVAL);
    }
    if (no_of_edges > 0) {
        igraph_real_t min = igraph_vector_min(weights);
        if (min < 0) {
            IGRAPH_ERROR("Weight vector must be non-negative", IGRAPH_EINVAL);
        }
        else if (igraph_is_nan(min)) {
            IGRAPH_ERROR("Weight vector must not contain NaN values", IGRAPH_EINVAL);
        }
    }

    IGRAPH_CHECK(igraph_vit_create(graph, to, &vit));
    IGRAPH_FINALLY(igraph_vit_destroy, &vit);

    if (vertices && IGRAPH_VIT_SIZE(vit) != igraph_vector_ptr_size(vertices)) {
        IGRAPH_ERROR("Size of `vertices' and `to' should match", IGRAPH_EINVAL);
    }
    if (edges && IGRAPH_VIT_SIZE(vit) != igraph_vector_ptr_size(edges)) {
        IGRAPH_ERROR("Size of `edges' and `to' should match", IGRAPH_EINVAL);
    }

    IGRAPH_CHECK(igraph_2wheap_init(&Q, no_of_nodes));
    IGRAPH_FINALLY(igraph_2wheap_destroy, &Q);
    IGRAPH_CHECK(igraph_lazy_inclist_init(graph, &inclist, mode, IGRAPH_LOOPS));
    IGRAPH_FINALLY(igraph_lazy_inclist_destroy, &inclist);

    IGRAPH_VECTOR_INIT_FINALLY(&dists, no_of_nodes);
    igraph_vector_fill(&dists, -1.0);

    parents = IGRAPH_CALLOC(no_of_nodes, igraph_integer_t);
    if (parents == 0) {
        IGRAPH_ERROR("Can't calculate shortest paths", IGRAPH_ENOMEM);
    }
    IGRAPH_FINALLY(igraph_free, parents);
    is_target = IGRAPH_CALLOC(no_of_nodes, igraph_bool_t);
    if (is_target == 0) {
        IGRAPH_ERROR("Can't calculate shortest paths", IGRAPH_ENOMEM);
    }
    IGRAPH_FINALLY(igraph_free, is_target);

    /* Mark the vertices we need to reach */
    to_reach = IGRAPH_VIT_SIZE(vit);
    for (IGRAPH_VIT_RESET(vit); !IGRAPH_VIT_END(vit); IGRAPH_VIT_NEXT(vit)) {
        if (!is_target[ IGRAPH_VIT_GET(vit) ]) {
            is_target[ IGRAPH_VIT_GET(vit) ] = 1;
        } else {
            to_reach--;       /* this node was given multiple times */
        }
    }

    VECTOR(dists)[from] = 0.0;  /* zero distance */
    parents[from] = 0;
    igraph_2wheap_push_with_index(&Q, from, 0);

    while (!igraph_2wheap_empty(&Q) && to_reach > 0) {
        igraph_integer_t nlen, minnei = igraph_2wheap_max_index(&Q);
        igraph_real_t mindist = -igraph_2wheap_delete_max(&Q);
        igraph_vector_int_t *neis;

        IGRAPH_ALLOW_INTERRUPTION();

        if (is_target[minnei]) {
            is_target[minnei] = 0;
            to_reach--;
        }

        /* Now check all neighbors of 'minnei' for a shorter path */
        neis = igraph_lazy_inclist_get(&inclist, minnei);
        nlen = igraph_vector_int_size(neis);
        for (i = 0; i < nlen; i++) {
            igraph_integer_t edge = VECTOR(*neis)[i];
            igraph_integer_t tto = IGRAPH_OTHER(graph, edge, minnei);
            igraph_real_t altdist = mindist + VECTOR(*weights)[edge];
            igraph_real_t curdist = VECTOR(dists)[tto];
            if (curdist < 0) {
                /* This is the first finite distance */
                VECTOR(dists)[tto] = altdist;
                parents[tto] = edge + 1;
                IGRAPH_CHECK(igraph_2wheap_push_with_index(&Q, tto, -altdist));
            } else if (altdist < curdist) {
                /* This is a shorter path */
                VECTOR(dists)[tto] = altdist;
                parents[tto] = edge + 1;
                IGRAPH_CHECK(igraph_2wheap_modify(&Q, tto, -altdist));
            }
        }
    } /* !igraph_2wheap_empty(&Q) */

    if (to_reach > 0) {
        IGRAPH_WARNING("Couldn't reach some vertices");
    }

    /* Create `predecessors' if needed */
    if (predecessors) {
        IGRAPH_CHECK(igraph_vector_int_resize(predecessors, no_of_nodes));

        for (i = 0; i < no_of_nodes; i++) {
            if (i == from) {
                /* i is the start vertex */
                VECTOR(*predecessors)[i] = i;
            } else if (parents[i] <= 0) {
                /* i was not reached */
                VECTOR(*predecessors)[i] = -1;
            } else {
                /* i was reached via the edge with ID = parents[i] - 1 */
                VECTOR(*predecessors)[i] = IGRAPH_OTHER(graph, parents[i] - 1, i);
            }
        }
    }

    /* Create `inbound_edges' if needed */
    if (inbound_edges) {
        IGRAPH_CHECK(igraph_vector_int_resize(inbound_edges, no_of_nodes));

        for (i = 0; i < no_of_nodes; i++) {
            if (parents[i] <= 0) {
                /* i was not reached */
                VECTOR(*inbound_edges)[i] = -1;
            } else {
                /* i was reached via the edge with ID = parents[i] - 1 */
                VECTOR(*inbound_edges)[i] = parents[i] - 1;
            }
        }
    }

    /* Reconstruct the shortest paths based on vertex and/or edge IDs */
    if (vertices || edges) {
        for (IGRAPH_VIT_RESET(vit), i = 0; !IGRAPH_VIT_END(vit); IGRAPH_VIT_NEXT(vit), i++) {
            igraph_integer_t node = IGRAPH_VIT_GET(vit);
            igraph_integer_t size, act, edge;
            igraph_vector_int_t *vvec = 0, *evec = 0;
            if (vertices) {
                vvec = VECTOR(*vertices)[i];
                igraph_vector_int_clear(vvec);
            }
            if (edges) {
                evec = VECTOR(*edges)[i];
                igraph_vector_int_clear(evec);
            }

            IGRAPH_ALLOW_INTERRUPTION();

            size = 0;
            act = node;
            while (parents[act]) {
                size++;
                edge = parents[act] - 1;
                act = IGRAPH_OTHER(graph, edge, act);
            }
            if (vvec && (size > 0 || node == from)) {
                IGRAPH_CHECK(igraph_vector_int_resize(vvec, size + 1));
                VECTOR(*vvec)[size] = node;
            }
            if (evec) {
                IGRAPH_CHECK(igraph_vector_int_resize(evec, size));
            }
            act = node;
            while (parents[act]) {
                edge = parents[act] - 1;
                act = IGRAPH_OTHER(graph, edge, act);
                size--;
                if (vvec) {
                    VECTOR(*vvec)[size] = act;
                }
                if (evec) {
                    VECTOR(*evec)[size] = edge;
                }
            }
        }
    }

    igraph_lazy_inclist_destroy(&inclist);
    igraph_2wheap_destroy(&Q);
    igraph_vector_destroy(&dists);
    IGRAPH_FREE(is_target);
    IGRAPH_FREE(parents);
    igraph_vit_destroy(&vit);
    IGRAPH_FINALLY_CLEAN(6);

    return IGRAPH_SUCCESS;
}

/**
 * \function igraph_get_shortest_path_dijkstra
 * \brief Weighted shortest path from one vertex to another one.
 *
 * Calculates a single (positively) weighted shortest path from
 * a single vertex to another one, using Dijkstra's algorithm.
 *
 * </para><para>This function is a special case (and a wrapper) to
 * \ref igraph_get_shortest_paths_dijkstra().
 *
 * \param graph The input graph, it can be directed or undirected.
 * \param vertices Pointer to an initialized vector or a null
 *        pointer. If not a null pointer, then the vertex IDs along
 *        the path are stored here, including the source and target
 *        vertices.
 * \param edges Pointer to an uninitialized vector or a null
 *        pointer. If not a null pointer, then the edge IDs along the
 *        path are stored here.
 * \param from The id of the source vertex.
 * \param to The id of the target vertex.
 * \param weights The edge weights. All edge weights must be
 *       non-negative for Dijkstra's algorithm to work. Additionally, no
 *       edge weight may be NaN. If either case does not hold, an error
 *       is returned. If this is a null pointer, then the unweighted
 *       version, \ref igraph_get_shortest_paths() is called.
 * \param mode A constant specifying how edge directions are
 *        considered in directed graphs. \c IGRAPH_OUT follows edge
 *        directions, \c IGRAPH_IN follows the opposite directions,
 *        and \c IGRAPH_ALL ignores edge directions. This argument is
 *        ignored for undirected graphs.
 * \return Error code.
 *
 * Time complexity: O(|E|log|E|+|V|), |V| is the number of vertices,
 * |E| is the number of edges in the graph.
 *
 * \sa \ref igraph_get_shortest_paths_dijkstra() for the version with
 * more target vertices.
 */

igraph_error_t igraph_get_shortest_path_dijkstra(const igraph_t *graph,
                                      igraph_vector_int_t *vertices,
                                      igraph_vector_int_t *edges,
                                      igraph_integer_t from,
                                      igraph_integer_t to,
                                      const igraph_vector_t *weights,
                                      igraph_neimode_t mode) {

    igraph_vector_ptr_t vertices2, *vp = &vertices2;
    igraph_vector_ptr_t edges2, *ep = &edges2;

    if (vertices) {
        IGRAPH_CHECK(igraph_vector_ptr_init(&vertices2, 1));
        IGRAPH_FINALLY(igraph_vector_ptr_destroy, &vertices2);
        VECTOR(vertices2)[0] = vertices;
    } else {
        vp = 0;
    }
    if (edges) {
        IGRAPH_CHECK(igraph_vector_ptr_init(&edges2, 1));
        IGRAPH_FINALLY(igraph_vector_ptr_destroy, &edges2);
        VECTOR(edges2)[0] = edges;
    } else {
        ep = 0;
    }

    IGRAPH_CHECK(igraph_get_shortest_paths_dijkstra(graph, vp, ep,
                 from, igraph_vss_1(to),
                 weights, mode, 0, 0));

    if (edges) {
        igraph_vector_ptr_destroy(&edges2);
        IGRAPH_FINALLY_CLEAN(1);
    }
    if (vertices) {
        igraph_vector_ptr_destroy(&vertices2);
        IGRAPH_FINALLY_CLEAN(1);
    }

    return IGRAPH_SUCCESS;
}

/* Compares two paths based on their last elements. Required by
 * igraph_get_all_shortest_paths_dijkstra to put the final result
 * in order. Assumes that both paths are pointers to igraph_vector_int_t
 * objects and that they are not empty
 */
static int igraph_i_vector_tail_cmp(const void* a, const void* b) {
    const igraph_vector_int_t *path_a = (const igraph_vector_int_t *) a;
    const igraph_vector_int_t *path_b = (const igraph_vector_int_t *) b;
    igraph_integer_t tail_a = igraph_vector_int_tail(path_a);
    igraph_integer_t tail_b = igraph_vector_int_tail(path_b);

    if (tail_a > tail_b) {
        return 1;
    } else if (tail_a < tail_b) {
        return -1;
    } else {
        return 0;
    }
}

/**
 * \ingroup structural
 * \function igraph_get_all_shortest_paths_dijkstra
 * \brief All weighted shortest paths (geodesics) from a vertex.
 *
 * \param graph The graph object.
 * \param vertices Pointer to an initialized pointer vector or NULL.
 *   If not NULL, then each vector object contains the vertices along a
 *   shortest path from \p from to another vertex. The vectors are
 *   ordered according to their target vertex: first the shortest
 *   paths to vertex 0, then to vertex 1, etc. No data is included
 *   for unreachable vertices.
 * \param edges Pointer to an initialized pointer vector or NULL. If
 *   not NULL, then each vector object contains the edges along a
 *   shortest path from \p from to another vertex. The vectors are
 *   ordered according to their target vertex: first the shortest
 *   paths to vertex 0, then to vertex 1, etc. No data is included for
 *   unreachable vertices.
 * \param nrgeo Pointer to an initialized igraph_vector_int_t object or
 *   NULL. If not NULL the number of shortest paths from \p from are
 *   stored here for every vertex in the graph. Note that the values
 *   will be accurate only for those vertices that are in the target
 *   vertex sequence (see \p to), since the search terminates as soon
 *   as all the target vertices have been found.
 * \param from The id of the vertex from/to which the geodesics are
 *        calculated.
 * \param to Vertex sequence with the IDs of the vertices to/from which the
 *        shortest paths will be calculated. A vertex might be given multiple
 *        times.
 * \param weights The edge weights. All edge weights must be
 *       non-negative for Dijkstra's algorithm to work. Additionally, no
 *       edge weight may be NaN. If either case does not hold, an error
 *       is returned. If this is a null pointer, then the unweighted
 *       version, \ref igraph_get_all_shortest_paths() is called.
 * \param mode The type of shortest paths to be use for the
 *        calculation in directed graphs. Possible values:
 *        \clist
 *        \cli IGRAPH_OUT
 *          the outgoing paths are calculated.
 *        \cli IGRAPH_IN
 *          the incoming paths are calculated.
 *        \cli IGRAPH_ALL
 *          the directed graph is considered as an
 *          undirected one for the computation.
 *        \endclist
 * \return Error code:
 *        \clist
 *        \cli IGRAPH_ENOMEM
 *           not enough memory for temporary data.
 *        \cli IGRAPH_EINVVID
 *           \p from is an invalid vertex ID
 *        \cli IGRAPH_EINVMODE
 *           invalid mode argument.
 *        \endclist
 *
 * Time complexity: O(|E|log|E|+|V|), where |V| is the number of
 * vertices and |E| is the number of edges
 *
 * \sa \ref igraph_shortest_paths_dijkstra() if you only need the path
 * length but not the paths themselves, \ref igraph_get_all_shortest_paths()
 * if all edge weights are equal.
 *
 * \example examples/simple/igraph_get_all_shortest_paths_dijkstra.c
 */
igraph_error_t igraph_get_all_shortest_paths_dijkstra(const igraph_t *graph,
        igraph_vector_ptr_t *vertices,
        igraph_vector_ptr_t *edges,
        igraph_vector_int_t *nrgeo,
        igraph_integer_t from, igraph_vs_t to,
        const igraph_vector_t *weights,
        igraph_neimode_t mode) {
    /* Implementation details: see igraph_get_shortest_paths_dijkstra,
       it's basically the same.
    */

    igraph_integer_t no_of_nodes = igraph_vcount(graph);
    igraph_integer_t no_of_edges = igraph_ecount(graph);
    igraph_vit_t vit;
    igraph_2wheap_t Q;
    igraph_lazy_inclist_t inclist;
    igraph_vector_t dists;
    igraph_vector_int_t index;
    igraph_vector_int_t order;
    igraph_vector_ptr_t parents, parents_edge;

    igraph_finally_func_t *old_edge_item_destructor, *old_vertices_item_destructor;
    unsigned char *is_target;
<<<<<<< HEAD
    igraph_integer_t i, n, to_reach;
    igraph_bool_t free_vertices = 0;
=======
    long int i, n, to_reach;
    int cmp_result;
    const double eps = IGRAPH_SHORTEST_PATH_EPSILON;
>>>>>>> f5745c3a

    if (!weights) {
        return igraph_get_all_shortest_paths(graph, vertices, edges, nrgeo, from, to, mode);
    }

    if (vertices == 0 && nrgeo == 0 && edges == 0) {
        return IGRAPH_SUCCESS;
    }
    if (igraph_vector_size(weights) != no_of_edges) {
        IGRAPH_ERROR("Weight vector length does not match", IGRAPH_EINVAL);
    }
    if (no_of_edges > 0) {
        igraph_real_t min = igraph_vector_min(weights);
        if (min < 0) {
            IGRAPH_ERROR("Weight vector must be non-negative", IGRAPH_EINVAL);
        }
        else if (igraph_is_nan(min)) {
            IGRAPH_ERROR("Weight vector must not contain NaN values", IGRAPH_EINVAL);
        }
    }

    /* parents stores a vector for each vertex, listing the parent vertices
     * of each vertex in the traversal */
    IGRAPH_CHECK(igraph_vector_ptr_init(&parents, no_of_nodes));
    IGRAPH_FINALLY(igraph_vector_ptr_destroy_all, &parents);
    IGRAPH_VECTOR_PTR_SET_ITEM_DESTRUCTOR(&parents, igraph_vector_destroy);

    /* parents_edge stores a vector for each vertex, listing the parent edges
     * of each vertex in the traversal */
    IGRAPH_CHECK(igraph_vector_ptr_init(&parents_edge, no_of_nodes));
    IGRAPH_FINALLY(igraph_vector_ptr_destroy_all, &parents_edge);
    IGRAPH_VECTOR_PTR_SET_ITEM_DESTRUCTOR(&parents_edge, igraph_vector_destroy);

    for (i = 0; i < no_of_nodes; i++) {
        igraph_vector_int_t *parent_vec, *parent_edge_vec;

        parent_vec = igraph_Calloc(1, igraph_vector_int_t);
        if (parent_vec == 0) {
            IGRAPH_ERROR("cannot run igraph_get_all_shortest_paths", IGRAPH_ENOMEM);
        }
        IGRAPH_FINALLY(igraph_free, parent_vec);
        IGRAPH_CHECK(igraph_vector_int_init(parent_vec, 0));
        VECTOR(parents)[i] = parent_vec;
        IGRAPH_FINALLY_CLEAN(1);

        parent_edge_vec = igraph_Calloc(1, igraph_vector_int_t);
        if (parent_edge_vec == 0) {
            IGRAPH_ERROR("cannot run igraph_get_all_shortest_paths", IGRAPH_ENOMEM);
        }
        IGRAPH_FINALLY(igraph_free, parent_edge_vec);
        IGRAPH_CHECK(igraph_vector_int_init(parent_edge_vec, 0));
        VECTOR(parents_edge)[i] = parent_edge_vec;
        IGRAPH_FINALLY_CLEAN(1);
    }

    /* distance of each vertex from the root */
    IGRAPH_VECTOR_INIT_FINALLY(&dists, no_of_nodes);
    igraph_vector_fill(&dists, -1.0);

    /* order lists the order of vertices in which they were found during
     * the traversal */
    IGRAPH_VECTOR_INT_INIT_FINALLY(&order, 0);

    /* boolean array to mark whether a given vertex is a target or not */
    is_target = IGRAPH_CALLOC(no_of_nodes, unsigned char);
    if (is_target == 0) {
        IGRAPH_ERROR("Can't calculate shortest paths", IGRAPH_ENOMEM);
    }
    IGRAPH_FINALLY(igraph_free, is_target);

    /* two-way heap storing vertices and distances */
    IGRAPH_CHECK(igraph_2wheap_init(&Q, no_of_nodes));
    IGRAPH_FINALLY(igraph_2wheap_destroy, &Q);

    /* lazy adjacency edge list to query neighbours efficiently */
    IGRAPH_CHECK(igraph_lazy_inclist_init(graph, &inclist, mode, IGRAPH_LOOPS));
    IGRAPH_FINALLY(igraph_lazy_inclist_destroy, &inclist);

    /* Mark the vertices we need to reach */
    IGRAPH_CHECK(igraph_vit_create(graph, to, &vit));
    IGRAPH_FINALLY(igraph_vit_destroy, &vit);
    to_reach = IGRAPH_VIT_SIZE(vit);
    for (IGRAPH_VIT_RESET(vit); !IGRAPH_VIT_END(vit); IGRAPH_VIT_NEXT(vit)) {
        if (!is_target[ IGRAPH_VIT_GET(vit) ]) {
            is_target[ IGRAPH_VIT_GET(vit) ] = 1;
        } else {
            to_reach--;       /* this node was given multiple times */
        }
    }
    igraph_vit_destroy(&vit);
    IGRAPH_FINALLY_CLEAN(1);

    VECTOR(dists)[from] = 0.0;  /* zero distance */
    igraph_2wheap_push_with_index(&Q, from, 0);

    while (!igraph_2wheap_empty(&Q) && to_reach > 0) {
        igraph_integer_t nlen, minnei = igraph_2wheap_max_index(&Q);
        igraph_real_t mindist = -igraph_2wheap_delete_max(&Q);
        igraph_vector_int_t *neis;

        IGRAPH_ALLOW_INTERRUPTION();

        if (is_target[minnei]) {
            is_target[minnei] = 0;
            to_reach--;
        }

        /* Mark that we have reached this vertex */
        IGRAPH_CHECK(igraph_vector_int_push_back(&order, minnei));

        /* Now check all neighbors of 'minnei' for a shorter path */
        neis = igraph_lazy_inclist_get(&inclist, minnei);
        nlen = igraph_vector_int_size(neis);
        for (i = 0; i < nlen; i++) {
            igraph_integer_t edge = VECTOR(*neis)[i];
            igraph_integer_t tto = IGRAPH_OTHER(graph, edge, minnei);
            igraph_real_t altdist = mindist + VECTOR(*weights)[edge];
            igraph_real_t curdist = VECTOR(dists)[tto];
            igraph_vector_int_t *parent_vec, *parent_edge_vec;

            cmp_result = igraph_cmp_epsilon(curdist, altdist, eps);
            if (curdist < 0) {
                /* This is the first non-infinite distance */
                VECTOR(dists)[tto] = altdist;

                parent_vec = (igraph_vector_int_t*)VECTOR(parents)[tto];
                IGRAPH_CHECK(igraph_vector_int_push_back(parent_vec, minnei));
                parent_edge_vec = (igraph_vector_int_t*)VECTOR(parents_edge)[tto];
                IGRAPH_CHECK(igraph_vector_int_push_back(parent_edge_vec, edge));

                IGRAPH_CHECK(igraph_2wheap_push_with_index(&Q, tto, -altdist));
            } else if (cmp_result == 0 /* altdist == curdist */ && VECTOR(*weights)[edge] > 0) {
                /* This is an alternative path with exactly the same length.
                     * Note that we consider this case only if the edge via which we
                     * reached the node has a nonzero weight; otherwise we could create
                     * infinite loops in undirected graphs by traversing zero-weight edges
                     * back-and-forth */
<<<<<<< HEAD
                parent_vec = (igraph_vector_int_t*)VECTOR(parents)[tto];
                IGRAPH_CHECK(igraph_vector_int_push_back(parent_vec, minnei));
                parent_edge_vec = (igraph_vector_int_t*)VECTOR(parents_edge)[tto];
                IGRAPH_CHECK(igraph_vector_int_push_back(parent_edge_vec, edge));
            } else if (altdist < curdist) {
=======
                parent_vec = (igraph_vector_t*)VECTOR(parents)[tto];
                IGRAPH_CHECK(igraph_vector_push_back(parent_vec, minnei));
            } else if (cmp_result > 0 /* altdist < curdist */) {
>>>>>>> f5745c3a
                /* This is a shorter path */
                VECTOR(dists)[tto] = altdist;

                parent_vec = (igraph_vector_int_t*)VECTOR(parents)[tto];
                igraph_vector_int_clear(parent_vec);
                IGRAPH_CHECK(igraph_vector_int_push_back(parent_vec, minnei));
                parent_edge_vec = (igraph_vector_int_t*)VECTOR(parents_edge)[tto];
                igraph_vector_int_clear(parent_edge_vec);
                IGRAPH_CHECK(igraph_vector_int_push_back(parent_edge_vec, edge));

                IGRAPH_CHECK(igraph_2wheap_modify(&Q, tto, -altdist));
            }
        }
    } /* !igraph_2wheap_empty(&Q) */

    if (to_reach > 0) {
        IGRAPH_WARNING("Couldn't reach some vertices");
    }

    /* we don't need these anymore */
    igraph_lazy_inclist_destroy(&inclist);
    igraph_2wheap_destroy(&Q);
    IGRAPH_FINALLY_CLEAN(2);

    /*
    printf("Order:\n");
    igraph_vector_int_print(&order);

    printf("Parent vertices:\n");
    for (i = 0; i < no_of_nodes; i++) {
      if (igraph_vector_int_size(VECTOR(parents)[i]) > 0) {
        printf("[%ld]: ", i);
        igraph_vector_int_print(VECTOR(parents)[i]);
      }
    }
    */

    if (nrgeo) {
        IGRAPH_CHECK(igraph_vector_int_resize(nrgeo, no_of_nodes));
        igraph_vector_int_null(nrgeo);

        /* Theoretically, we could calculate nrgeo in parallel with the traversal.
         * However, that way we would have to check whether nrgeo is null or not
         * every time we want to update some element in nrgeo. Since we need the
         * order vector anyway for building the final result, we could just as well
         * build nrgeo here.
         */
        VECTOR(*nrgeo)[from] = 1;
        n = igraph_vector_int_size(&order);
        for (i = 1; i < n; i++) {
            igraph_integer_t node, j, k;
            igraph_vector_int_t *parent_vec;

            node = VECTOR(order)[i];
            /* now, take the parent vertices */
            parent_vec = (igraph_vector_int_t*)VECTOR(parents)[node];
            k = igraph_vector_int_size(parent_vec);
            for (j = 0; j < k; j++) {
                VECTOR(*nrgeo)[node] += VECTOR(*nrgeo)[VECTOR(*parent_vec)[j]];
            }
        }
    }

    if (vertices || edges) {
        igraph_vector_int_t *path, *parent_vec, *parent_edge_vec;
        igraph_vector_t *paths_index;
        igraph_stack_int_t stack;
        igraph_integer_t j, node;

        /* a shortest path from the starting vertex to vertex i can be
         * obtained by calculating the shortest paths from the "parents"
         * of vertex i in the traversal. Knowing which of the vertices
         * are "targets" (see is_target), we can collect for which other
         * vertices do we need to calculate the shortest paths. We reuse
         * is_target for that; is_target = 0 means that we don't need the
         * vertex, is_target = 1 means that the vertex is a target (hence
         * we need it), is_target = 2 means that the vertex is not a target
         * but it stands between a shortest path between the root and one
         * of the targets
         */
        if (igraph_vs_is_all(&to)) {
            memset(is_target, 1, sizeof(unsigned char) * (size_t) no_of_nodes);
        } else {
            memset(is_target, 0, sizeof(unsigned char) * (size_t) no_of_nodes);

            IGRAPH_CHECK(igraph_stack_int_init(&stack, 0));
            IGRAPH_FINALLY(igraph_stack_int_destroy, &stack);

            /* Add the target vertices to the queue */
            IGRAPH_CHECK(igraph_vit_create(graph, to, &vit));
            IGRAPH_FINALLY(igraph_vit_destroy, &vit);
            for (IGRAPH_VIT_RESET(vit); !IGRAPH_VIT_END(vit); IGRAPH_VIT_NEXT(vit)) {
                i = IGRAPH_VIT_GET(vit);
                if (!is_target[i]) {
                    is_target[i] = 1;
                    IGRAPH_CHECK(igraph_stack_int_push(&stack, i));
                }
            }
            igraph_vit_destroy(&vit);
            IGRAPH_FINALLY_CLEAN(1);

            while (!igraph_stack_int_empty(&stack)) {
                /* For each parent of node i, get its parents */
                igraph_integer_t el = igraph_stack_int_pop(&stack);
                parent_vec = (igraph_vector_int_t*)VECTOR(parents)[el];
                i = igraph_vector_int_size(parent_vec);

                for (j = 0; j < i; j++) {
                    /* For each parent, check if it's already in the stack.
                     * If not, push it and mark it in is_target */
                    n = VECTOR(*parent_vec)[j];
                    if (!is_target[n]) {
                        is_target[n] = 2;
                        IGRAPH_CHECK(igraph_stack_int_push(&stack, n));
                    }
                }
            }
            igraph_stack_int_destroy(&stack);
            IGRAPH_FINALLY_CLEAN(1);
        }

        /* now, reconstruct the shortest paths from the parent list in the
         * order we've found the nodes during the traversal.
         * dists is being re-used as a vector where element i tells the
         * index in vertices where the shortest paths leading to vertex i
         * start, plus one (so that zero means that there are no paths
         * for a given vertex).
         */
        paths_index = &dists;
        n = igraph_vector_int_size(&order);
        igraph_vector_null(paths_index);

        if (edges) {
            igraph_vector_ptr_clear(edges);
            old_edge_item_destructor = igraph_vector_ptr_get_item_destructor(edges);
            igraph_vector_ptr_set_item_destructor(edges,
                                                (igraph_finally_func_t*)igraph_vector_destroy);
        }

        if (vertices) {
            igraph_vector_ptr_clear(vertices);
        } else {
            /* If the 'vertices' vector doesn't exist, then create one, in order
             * for the algorithm to work. */
            vertices = igraph_Calloc(1, igraph_vector_ptr_t);
            if (vertices == 0) {
                IGRAPH_ERROR("cannot run igraph_get_all_shortest_paths", IGRAPH_ENOMEM);
            }
            IGRAPH_FINALLY(igraph_free, vertices);
            IGRAPH_CHECK(igraph_vector_ptr_init(vertices, 0));
            IGRAPH_FINALLY(igraph_vector_ptr_destroy_all, vertices);
            free_vertices = 1;

            /* this is correct; needed to free everyhing at the end */
            igraph_vector_ptr_set_item_destructor(vertices,
                                                (igraph_finally_func_t*)igraph_vector_destroy);
        }

        old_vertices_item_destructor = igraph_vector_ptr_get_item_destructor(vertices);
        igraph_vector_ptr_set_item_destructor(vertices, (igraph_finally_func_t*)igraph_vector_destroy);

        /* by definition, the shortest path leading to the starting vertex
         * consists of the vertex itself only */
        path = IGRAPH_CALLOC(1, igraph_vector_int_t);
        if (path == 0) {
            IGRAPH_ERROR("cannot run igraph_get_all_shortest_paths_dijkstra",
                        IGRAPH_ENOMEM);
        }
        IGRAPH_FINALLY(igraph_free, path);
        IGRAPH_VECTOR_INT_INIT_FINALLY(path, 1);
        VECTOR(*path)[0] = from;
        IGRAPH_CHECK(igraph_vector_ptr_push_back(vertices, path));
        IGRAPH_FINALLY_CLEAN(2);  /* ownership of path passed to vertices */

        if (edges) {
            path = igraph_Calloc(1, igraph_vector_int_t);
            if (path == 0)
                IGRAPH_ERROR("cannot run igraph_get_all_shortest_paths_dijkstra",
                            IGRAPH_ENOMEM);
            /* the shortest path from the source to itself is empty */
            IGRAPH_FINALLY(igraph_free, path);
            IGRAPH_VECTOR_INT_INIT_FINALLY(path, 0);
            IGRAPH_CHECK(igraph_vector_ptr_push_back(edges, path));
            IGRAPH_FINALLY_CLEAN(2);  /* ownership of path passed to edges */
        }
        VECTOR(*paths_index)[from] = 1;

        for (i = 1; i < n; i++) {
            igraph_integer_t m, path_count;
            igraph_vector_int_t *parent_path, *parent_path_edge;

            node = VECTOR(order)[i];

            /* if we don't need the shortest paths for this node (because
             * it is not standing in a shortest path between the source
             * node and any of the target nodes), skip it */
            if (!is_target[node]) {
                continue;
            }

            IGRAPH_ALLOW_INTERRUPTION();

            /* we are calculating the shortest paths of node now. */
            /* first, we update the paths_index */
            path_count = igraph_vector_ptr_size(vertices);
            VECTOR(*paths_index)[node] = path_count + 1;

            /* now, take the parent vertices */
            parent_vec = (igraph_vector_int_t*)VECTOR(parents)[node];
            parent_edge_vec = (igraph_vector_int_t*)VECTOR(parents_edge)[node];
            m = igraph_vector_int_size(parent_vec);

            /*
            printf("Calculating shortest paths to vertex %ld\n", node);
            printf("Parents are: ");
            igraph_vector_print(parent_vec);
            */

            for (j = 0; j < m; j++) {
                /* for each parent, copy the shortest paths leading to that parent
                 * and add the current vertex in the end */
                igraph_integer_t parent_node = VECTOR(*parent_vec)[j];
                igraph_integer_t parent_edge = VECTOR(*parent_edge_vec)[j];
                igraph_integer_t parent_path_idx = VECTOR(*paths_index)[parent_node] - 1;
                /*
                printf("  Considering parent: %ld\n", parent_node);
                printf("  Paths to parent start at index %ld in vertices\n", parent_path_idx);
                */
                IGRAPH_ASSERT(parent_path_idx >= 0);
                for (; parent_path_idx < path_count; parent_path_idx++) {
                    parent_path = (igraph_vector_int_t*)VECTOR(*vertices)[parent_path_idx];
                    if (igraph_vector_int_tail(parent_path) != parent_node) {
                        break;
                    }

                    path = IGRAPH_CALLOC(1, igraph_vector_int_t);
                    if (path == 0)
                        IGRAPH_ERROR("cannot run igraph_get_all_shortest_paths_dijkstra",
                                     IGRAPH_ENOMEM);
                    IGRAPH_FINALLY(igraph_free, path);
                    IGRAPH_CHECK(igraph_vector_int_copy(path, parent_path));
                    IGRAPH_FINALLY(igraph_vector_int_destroy, path);
                    IGRAPH_CHECK(igraph_vector_ptr_push_back(vertices, path));
                    IGRAPH_FINALLY_CLEAN(2);  /* ownership of path passed to vertices */
                    IGRAPH_CHECK(igraph_vector_int_push_back(path, node));

                    if (edges) {
                        path = igraph_Calloc(1, igraph_vector_int_t);
                        if (path == 0)
                            IGRAPH_ERROR("cannot run igraph_get_all_shortest_paths_dijkstra",
                                     IGRAPH_ENOMEM);
                        IGRAPH_FINALLY(igraph_free, path);
                        if (parent_node != from) {
                            parent_path_edge = (igraph_vector_int_t*)VECTOR(*edges)[parent_path_idx];
                            IGRAPH_CHECK(igraph_vector_int_copy(path, parent_path_edge));
                            IGRAPH_FINALLY(igraph_vector_int_destroy, path);
                        } else {
                            IGRAPH_VECTOR_INT_INIT_FINALLY(path, 0);
                        }
                        IGRAPH_CHECK(igraph_vector_int_push_back(path, parent_edge));
                        IGRAPH_CHECK(igraph_vector_ptr_push_back(edges, path));
                        IGRAPH_FINALLY_CLEAN(2);  /* ownership of path passed to edges */
                    }
                }
            }
        }

        /* free those paths from the result vector which we won't need */
        n = igraph_vector_ptr_size(vertices);
        j = 0;
        for (i = 0; i < n; i++) {
            igraph_integer_t tmp;
            path = (igraph_vector_int_t*)VECTOR(*vertices)[i];
            tmp = igraph_vector_int_tail(path);
            if (is_target[tmp] == 1) {
                /* we need this path, keep it */
                VECTOR(*vertices)[j] = path;
                if (edges) {
                    path = (igraph_vector_int_t*)VECTOR(*edges)[i];
                    VECTOR(*edges)[j] = path;
                }
                /* make sure we don't leave any pointers in the vector that are
                 * not valid any more because they have been moved elsewhere */
                if (i > j) {
                    VECTOR(*vertices)[i] = 0;
                    if (edges) {
                        VECTOR(*edges)[i] = 0;
                    }
                }
                j++;
            } else {
                /* we don't need this path, free it */
                igraph_vector_int_destroy(path);
                igraph_free(path);
                VECTOR(*vertices)[i] = 0;
                if (edges) {
                    path = (igraph_vector_int_t*)VECTOR(*edges)[i];
                    igraph_vector_int_destroy(path); free(path);
                    VECTOR(*edges)[i] = 0;
                }
            }
        }
        IGRAPH_CHECK(igraph_vector_ptr_resize(vertices, j));
        if (edges) {
            IGRAPH_CHECK(igraph_vector_ptr_resize(edges, j));
        }

        /* sort the paths by the target vertices */
        IGRAPH_VECTOR_INT_INIT_FINALLY(&index, 0);
        igraph_vector_ptr_sort_ind(vertices, &index, igraph_i_vector_tail_cmp);
        IGRAPH_CHECK(igraph_vector_ptr_permute(vertices, &index));
        if (edges) {
            IGRAPH_CHECK(igraph_vector_ptr_permute(edges, &index));
        }
        igraph_vector_int_destroy(&index);
        IGRAPH_FINALLY_CLEAN(1);

        /* we can now restore the original destructors of the path and the
         * edge-path vectors as we are not going to do thing any more that
         * could potentially fail -- only cleanup is left */

        if (vertices) {
            igraph_vector_ptr_set_item_destructor(vertices, old_vertices_item_destructor);
        }

        if (edges) {
            igraph_vector_ptr_set_item_destructor(edges, old_edge_item_destructor);
        }
    }

    /* free the allocated memory */
    if (free_vertices) {
        igraph_vector_ptr_destroy_all(vertices);
        igraph_free(vertices);
        IGRAPH_FINALLY_CLEAN(2);
    }

    igraph_vector_int_destroy(&order);
    IGRAPH_FREE(is_target);
    igraph_vector_destroy(&dists);
    igraph_vector_ptr_destroy_all(&parents);
    igraph_vector_ptr_destroy_all(&parents_edge);
    IGRAPH_FINALLY_CLEAN(5);

    return IGRAPH_SUCCESS;
}<|MERGE_RESOLUTION|>--- conflicted
+++ resolved
@@ -726,14 +726,10 @@
 
     igraph_finally_func_t *old_edge_item_destructor, *old_vertices_item_destructor;
     unsigned char *is_target;
-<<<<<<< HEAD
     igraph_integer_t i, n, to_reach;
     igraph_bool_t free_vertices = 0;
-=======
-    long int i, n, to_reach;
     int cmp_result;
     const double eps = IGRAPH_SHORTEST_PATH_EPSILON;
->>>>>>> f5745c3a
 
     if (!weights) {
         return igraph_get_all_shortest_paths(graph, vertices, edges, nrgeo, from, to, mode);
@@ -871,17 +867,11 @@
                      * reached the node has a nonzero weight; otherwise we could create
                      * infinite loops in undirected graphs by traversing zero-weight edges
                      * back-and-forth */
-<<<<<<< HEAD
                 parent_vec = (igraph_vector_int_t*)VECTOR(parents)[tto];
                 IGRAPH_CHECK(igraph_vector_int_push_back(parent_vec, minnei));
                 parent_edge_vec = (igraph_vector_int_t*)VECTOR(parents_edge)[tto];
                 IGRAPH_CHECK(igraph_vector_int_push_back(parent_edge_vec, edge));
-            } else if (altdist < curdist) {
-=======
-                parent_vec = (igraph_vector_t*)VECTOR(parents)[tto];
-                IGRAPH_CHECK(igraph_vector_push_back(parent_vec, minnei));
             } else if (cmp_result > 0 /* altdist < curdist */) {
->>>>>>> f5745c3a
                 /* This is a shorter path */
                 VECTOR(dists)[tto] = altdist;
 
