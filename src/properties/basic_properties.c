/* -*- mode: C -*-  */
/* vim:set ts=4 sw=4 sts=4 et: */
/*
   IGraph library.
   Copyright (C) 2005-2012  Gabor Csardi <csardi.gabor@gmail.com>
   334 Harvard street, Cambridge, MA 02139 USA

   This program is free software; you can redistribute it and/or modify
   it under the terms of the GNU General Public License as published by
   the Free Software Foundation; either version 2 of the License, or
   (at your option) any later version.

   This program is distributed in the hope that it will be useful,
   but WITHOUT ANY WARRANTY; without even the implied warranty of
   MERCHANTABILITY or FITNESS FOR A PARTICULAR PURPOSE.  See the
   GNU General Public License for more details.

   You should have received a copy of the GNU General Public License
   along with this program; if not, write to the Free Software
   Foundation, Inc., 51 Franklin Street, Fifth Floor, Boston, MA
   02110-1301 USA

*/

#include "igraph_structural.h"

#include "igraph_interface.h"

/**
 * \section about_structural
 *
 * <para>These functions usually calculate some structural property
 * of a graph, like its diameter, the degree of the nodes, etc.</para>
 */

/**
 * \function igraph_density
 * \brief Calculate the density of a graph.
 *
 * The density of a graph is simply the ratio of the actual number of its
 * edges and the largest possible number of edges it could have.
 * The maximum number of edges depends on interpretation: are vertices
 * allowed to have a connected to themselves? This is controlled by the
 * \p loops parameter.
 *
 * </para><para>
 * Note that density is ill-defined for graphs which have multiple edges
 * between some pairs of vertices. Consider calling \ref igraph_simplify()
 * on such graphs.
 *
 * \param graph The input graph object.
 * \param res Pointer to a real number, the result will be stored
 *   here.
 * \param loops Logical constant, whether to include self-loops in the
 *   calculation. If this constant is TRUE then
 *   loop edges are thought to be possible in the graph (this does not
 *   necessarily mean that the graph really contains any loops). If
 *   this is FALSE then the result is only correct if the graph does not
 *   contain loops.
 * \return Error code.
 *
 * Time complexity: O(1).
 */
igraph_error_t igraph_density(const igraph_t *graph, igraph_real_t *res,
                   igraph_bool_t loops) {

    igraph_integer_t no_of_nodes = igraph_vcount(graph);
    igraph_real_t no_of_edges = igraph_ecount(graph);
    igraph_bool_t directed = igraph_is_directed(graph);

    if (no_of_nodes == 0) {
        *res = IGRAPH_NAN;
        return IGRAPH_SUCCESS;
    }

    if (!loops) {
        if (no_of_nodes == 1) {
            *res = IGRAPH_NAN;
        } else if (directed) {
            *res = no_of_edges / no_of_nodes / (no_of_nodes - 1);
        } else {
            *res = no_of_edges / no_of_nodes * 2.0 / (no_of_nodes - 1);
        }
    } else {
        if (directed) {
            *res = no_of_edges / no_of_nodes / no_of_nodes;
        } else {
            *res = no_of_edges / no_of_nodes * 2.0 / (no_of_nodes + 1);
        }
    }

    return IGRAPH_SUCCESS;
}

/**
 * \function igraph_diversity
 * Structural diversity index of the vertices
 *
 * This measure was defined in Nathan Eagle, Michael Macy and Rob
 * Claxton: Network Diversity and Economic Development, Science 328,
 * 1029--1031, 2010.
 *
 * </para><para>
 * It is simply the (normalized) Shannon entropy of the
 * incident edges' weights. D(i)=H(i)/log(k[i]), and
 * H(i) = -sum(p[i,j] log(p[i,j]), j=1..k[i]),
 * where p[i,j]=w[i,j]/sum(w[i,l], l=1..k[i]),  k[i] is the (total)
 * degree of vertex i, and w[i,j] is the weight of the edge(s) between
 * vertex i and j. The diversity of isolated vertices will be NaN
 * (not-a-number), while that of vertices with a single connection
 * will be zero.
 *
 * </para><para>
 * The measure works only if the graph is undirected and has no multiple edges.
 * If the graph has multiple edges, simplify it first using \ref
 * igraph_simplify(). If the graph is directed, convert it into an undirected
 * graph with \ref igraph_to_undirected() .
 *
 * \param graph The undirected input graph.
<<<<<<< HEAD
 * \param weights The edge weights, in the order of the edge IDs, must
 *    have appropriate length.
=======
 * \param weights The edge weights, in the order of the edge ids, must
 *    have appropriate length. Weights must be non-negative.
>>>>>>> 0a4760fa
 * \param res An initialized vector, the results are stored here.
 * \param vids Vertex selector that specifies the vertices which to calculate
 *    the measure.
 * \return Error code.
 *
 * Time complexity: O(|V|+|E|), linear.
 *
 */
igraph_error_t igraph_diversity(const igraph_t *graph, const igraph_vector_t *weights,
                     igraph_vector_t *res, const igraph_vs_t vids) {

<<<<<<< HEAD
    igraph_integer_t no_of_nodes = igraph_vcount(graph);
    igraph_integer_t no_of_edges = igraph_ecount(graph);
    igraph_vector_int_t incident;
    igraph_vit_t vit;
    igraph_real_t s, ent, w;
    igraph_integer_t i, j, k;
=======
    long int no_of_edges = igraph_ecount(graph);
    long int k, i;
    igraph_vector_t incident;
>>>>>>> 0a4760fa
    igraph_bool_t has_multiple;
    igraph_vit_t vit;

    if (igraph_is_directed(graph)) {
        IGRAPH_ERROR("Diversity measure works with undirected graphs only.", IGRAPH_EINVAL);
    }

    if (!weights) {
        IGRAPH_ERROR("Edge weights must be given.", IGRAPH_EINVAL);
    }

    if (igraph_vector_size(weights) != no_of_edges) {
        IGRAPH_ERROR("Invalid edge weight vector length.", IGRAPH_EINVAL);
    }

    IGRAPH_CHECK(igraph_has_multiple(graph, &has_multiple));
    if (has_multiple) {
        IGRAPH_ERROR("Diversity measure works only if the graph has no multiple edges.", IGRAPH_EINVAL);
    }

<<<<<<< HEAD
    IGRAPH_VECTOR_INT_INIT_FINALLY(&incident, 10);

    if (igraph_vs_is_all(&vids)) {
        IGRAPH_CHECK(igraph_vector_resize(res, no_of_nodes));
        for (i = 0; i < no_of_nodes; i++) {
            s = ent = 0.0;
            IGRAPH_CHECK(igraph_incident(graph, &incident, i, /*mode=*/ IGRAPH_ALL));
            igraph_integer_t incident_count = igraph_vector_int_size(&incident);
            for (j = 0, k = incident_count; j < k; j++) {
                w = VECTOR(*weights)[ VECTOR(incident)[j] ];
                s += w;
                ent += (w * log(w));
            }
            VECTOR(*res)[i] = (log(s) - ent / s) / log(k);
        }
    } else {
        igraph_vector_clear(res);
        IGRAPH_CHECK(igraph_vit_create(graph, vids, &vit));
        IGRAPH_FINALLY(igraph_vit_destroy, &vit);

        for (IGRAPH_VIT_RESET(vit), i = 0;
             !IGRAPH_VIT_END(vit);
             IGRAPH_VIT_NEXT(vit), i++) {
            igraph_integer_t v = IGRAPH_VIT_GET(vit);
            s = ent = 0.0;
            IGRAPH_CHECK(igraph_incident(graph, &incident, v,
                                         /*mode=*/ IGRAPH_ALL));
            igraph_integer_t incident_count = igraph_vector_int_size(&incident);
            for (j = 0, k = incident_count; j < k; j++) {
                w = VECTOR(*weights)[ VECTOR(incident)[j] ];
=======
    if (no_of_edges > 0) {
        igraph_real_t minweight = igraph_vector_min(weights);
        if (minweight < 0) {
            IGRAPH_ERROR("Weight vector must be non-negative.", IGRAPH_EINVAL);
        } else if (igraph_is_nan(minweight)) {
            IGRAPH_ERROR("Weight vector must not contain NaN values.", IGRAPH_EINVAL);
        }
    }

    IGRAPH_VECTOR_INIT_FINALLY(&incident, 10);

    IGRAPH_CHECK(igraph_vit_create(graph, vids, &vit));
    IGRAPH_FINALLY(igraph_vit_destroy, &vit);

    igraph_vector_clear(res);
    IGRAPH_CHECK(igraph_vector_reserve(res, IGRAPH_VIT_SIZE(vit)));

    for (IGRAPH_VIT_RESET(vit); !IGRAPH_VIT_END(vit); IGRAPH_VIT_NEXT(vit)) {
        igraph_real_t d;
        long int v = IGRAPH_VIT_GET(vit);

        IGRAPH_CHECK(igraph_incident(graph, &incident, v, /*mode=*/ IGRAPH_ALL));
        k = igraph_vector_size(&incident); /* degree */

        /*
         * Non-normalized diversity is defined as
         * d = -sum_i w_i/s log (w_i/s)
         * where s = sum_i w_i. In order to avoid two passes through the w vector,
         * we use the equivalent formulation of
         * d = log s - (sum_i w_i log w_i) / s
         * However, this formulation may not give an exact 0.0 for some w when k=1,
         * due to roundoff errors (examples: w=3 or w=7). For this reason, we
         * special-case the computation for k=1 even for the unnormalized diversity
         * insted of just setting the normalization factor to 1 for this case.
         */
        if (k == 0) {
            d = IGRAPH_NAN;
        } else if (k == 1) {
            if (VECTOR(*weights)[0] > 0) d = 0.0; /* s > 0 */
            else d = IGRAPH_NAN; /* s == 0 */
        } else {
            igraph_real_t s = 0.0, ent = 0.0;
            for (i = 0; i < k; i++) {
                igraph_real_t w = VECTOR(*weights)[(long int)VECTOR(incident)[i]];
                if (w == 0) continue;
>>>>>>> 0a4760fa
                s += w;
                ent += (w * log(w));
            }
            d = (log(s) - ent / s) / log(k);
        }

        igraph_vector_push_back(res, d); /* reserved */
    }

<<<<<<< HEAD
    igraph_vector_int_destroy(&incident);
    IGRAPH_FINALLY_CLEAN(1);
=======
    igraph_vit_destroy(&vit);
    igraph_vector_destroy(&incident);
    IGRAPH_FINALLY_CLEAN(2);
>>>>>>> 0a4760fa

    return IGRAPH_SUCCESS;
}

/**
 * \ingroup structural
 * \function igraph_reciprocity
 * \brief Calculates the reciprocity of a directed graph.
 *
 * </para><para>
 * The measure of reciprocity defines the proportion of mutual
 * connections, in a directed graph. It is most commonly defined as
 * the probability that the opposite counterpart of a directed edge is
 * also included in the graph. In adjacency matrix notation:
 * <code>sum(i, j, (A.*A')ij) / sum(i, j, Aij)</code>, where
 * <code>A.*A'</code> is the element-wise product of matrix
 * <code>A</code> and its transpose. This measure is
 * calculated if the \p mode argument is \c
 * IGRAPH_RECIPROCITY_DEFAULT.
 *
 * </para><para>
 * Prior to igraph version 0.6, another measure was implemented,
 * defined as the probability of mutual connection between a vertex
 * pair if we know that there is a (possibly non-mutual) connection
 * between them. In other words, (unordered) vertex pairs are
 * classified into three groups: (1) disconnected, (2)
 * non-reciprocally connected, (3) reciprocally connected.
 * The result is the size of group (3), divided by the sum of group
 * sizes (2)+(3). This measure is calculated if \p mode is \c
 * IGRAPH_RECIPROCITY_RATIO.
 *
 * \param graph The graph object.
 * \param res Pointer to an \c igraph_real_t which will contain the result.
 * \param ignore_loops Whether to ignore loop edges.
 * \param mode Type of reciprocity to calculate, possible values are
 *    \c IGRAPH_RECIPROCITY_DEFAULT and \c IGRAPH_RECIPROCITY_RATIO,
 *    please see their description above.
 * \return Error code:
 *         \c IGRAPH_EINVAL: graph has no edges
 *         \c IGRAPH_ENOMEM: not enough memory for
 *         temporary data.
 *
 * Time complexity: O(|V|+|E|), |V| is the number of vertices,
 * |E| is the number of edges.
 *
 * \example examples/simple/igraph_reciprocity.c
 */
igraph_error_t igraph_reciprocity(const igraph_t *graph, igraph_real_t *res,
                       igraph_bool_t ignore_loops,
                       igraph_reciprocity_t mode) {

    igraph_integer_t nonrec = 0, rec = 0, loops = 0;
    igraph_vector_int_t inneis, outneis;
    igraph_integer_t i;
    igraph_integer_t no_of_nodes = igraph_vcount(graph);

    if (mode != IGRAPH_RECIPROCITY_DEFAULT &&
        mode != IGRAPH_RECIPROCITY_RATIO) {
        IGRAPH_ERROR("Invalid reciprocity type", IGRAPH_EINVAL);
    }

    /* THIS IS AN EXIT HERE !!!!!!!!!!!!!! */
    if (!igraph_is_directed(graph)) {
        *res = 1.0;
        return IGRAPH_SUCCESS;
    }

    IGRAPH_VECTOR_INT_INIT_FINALLY(&inneis, 0);
    IGRAPH_VECTOR_INT_INIT_FINALLY(&outneis, 0);

    for (i = 0; i < no_of_nodes; i++) {
        igraph_integer_t ip, op;
        igraph_neighbors(graph, &inneis, i, IGRAPH_IN);
        igraph_neighbors(graph, &outneis, i, IGRAPH_OUT);

        ip = op = 0;
        while (ip < igraph_vector_int_size(&inneis) &&
               op < igraph_vector_int_size(&outneis)) {
            if (VECTOR(inneis)[ip] < VECTOR(outneis)[op]) {
                nonrec += 1;
                ip++;
            } else if (VECTOR(inneis)[ip] > VECTOR(outneis)[op]) {
                nonrec += 1;
                op++;
            } else {

                /* loop edge? */
                if (VECTOR(inneis)[ip] == i) {
                    loops += 1;
                    if (!ignore_loops) {
                        rec += 1;
                    }
                } else {
                    rec += 1;
                }

                ip++;
                op++;
            }
        }
        nonrec += (igraph_vector_int_size(&inneis) - ip) +
                  (igraph_vector_int_size(&outneis) - op);
    }

    if (mode == IGRAPH_RECIPROCITY_DEFAULT) {
        if (ignore_loops) {
            *res = (igraph_real_t) rec / (igraph_ecount(graph) - loops);
        } else {
            *res = (igraph_real_t) rec / (igraph_ecount(graph));
        }
    } else if (mode == IGRAPH_RECIPROCITY_RATIO) {
        *res = (igraph_real_t) rec / (rec + nonrec);
    }

    igraph_vector_int_destroy(&inneis);
    igraph_vector_int_destroy(&outneis);
    IGRAPH_FINALLY_CLEAN(2);
    return IGRAPH_SUCCESS;
}<|MERGE_RESOLUTION|>--- conflicted
+++ resolved
@@ -117,13 +117,8 @@
  * graph with \ref igraph_to_undirected() .
  *
  * \param graph The undirected input graph.
-<<<<<<< HEAD
  * \param weights The edge weights, in the order of the edge IDs, must
- *    have appropriate length.
-=======
- * \param weights The edge weights, in the order of the edge ids, must
  *    have appropriate length. Weights must be non-negative.
->>>>>>> 0a4760fa
  * \param res An initialized vector, the results are stored here.
  * \param vids Vertex selector that specifies the vertices which to calculate
  *    the measure.
@@ -135,18 +130,9 @@
 igraph_error_t igraph_diversity(const igraph_t *graph, const igraph_vector_t *weights,
                      igraph_vector_t *res, const igraph_vs_t vids) {
 
-<<<<<<< HEAD
-    igraph_integer_t no_of_nodes = igraph_vcount(graph);
     igraph_integer_t no_of_edges = igraph_ecount(graph);
+    igraph_integer_t k, i;
     igraph_vector_int_t incident;
-    igraph_vit_t vit;
-    igraph_real_t s, ent, w;
-    igraph_integer_t i, j, k;
-=======
-    long int no_of_edges = igraph_ecount(graph);
-    long int k, i;
-    igraph_vector_t incident;
->>>>>>> 0a4760fa
     igraph_bool_t has_multiple;
     igraph_vit_t vit;
 
@@ -167,38 +153,6 @@
         IGRAPH_ERROR("Diversity measure works only if the graph has no multiple edges.", IGRAPH_EINVAL);
     }
 
-<<<<<<< HEAD
-    IGRAPH_VECTOR_INT_INIT_FINALLY(&incident, 10);
-
-    if (igraph_vs_is_all(&vids)) {
-        IGRAPH_CHECK(igraph_vector_resize(res, no_of_nodes));
-        for (i = 0; i < no_of_nodes; i++) {
-            s = ent = 0.0;
-            IGRAPH_CHECK(igraph_incident(graph, &incident, i, /*mode=*/ IGRAPH_ALL));
-            igraph_integer_t incident_count = igraph_vector_int_size(&incident);
-            for (j = 0, k = incident_count; j < k; j++) {
-                w = VECTOR(*weights)[ VECTOR(incident)[j] ];
-                s += w;
-                ent += (w * log(w));
-            }
-            VECTOR(*res)[i] = (log(s) - ent / s) / log(k);
-        }
-    } else {
-        igraph_vector_clear(res);
-        IGRAPH_CHECK(igraph_vit_create(graph, vids, &vit));
-        IGRAPH_FINALLY(igraph_vit_destroy, &vit);
-
-        for (IGRAPH_VIT_RESET(vit), i = 0;
-             !IGRAPH_VIT_END(vit);
-             IGRAPH_VIT_NEXT(vit), i++) {
-            igraph_integer_t v = IGRAPH_VIT_GET(vit);
-            s = ent = 0.0;
-            IGRAPH_CHECK(igraph_incident(graph, &incident, v,
-                                         /*mode=*/ IGRAPH_ALL));
-            igraph_integer_t incident_count = igraph_vector_int_size(&incident);
-            for (j = 0, k = incident_count; j < k; j++) {
-                w = VECTOR(*weights)[ VECTOR(incident)[j] ];
-=======
     if (no_of_edges > 0) {
         igraph_real_t minweight = igraph_vector_min(weights);
         if (minweight < 0) {
@@ -208,7 +162,7 @@
         }
     }
 
-    IGRAPH_VECTOR_INIT_FINALLY(&incident, 10);
+    IGRAPH_VECTOR_INT_INIT_FINALLY(&incident, 10);
 
     IGRAPH_CHECK(igraph_vit_create(graph, vids, &vit));
     IGRAPH_FINALLY(igraph_vit_destroy, &vit);
@@ -221,7 +175,7 @@
         long int v = IGRAPH_VIT_GET(vit);
 
         IGRAPH_CHECK(igraph_incident(graph, &incident, v, /*mode=*/ IGRAPH_ALL));
-        k = igraph_vector_size(&incident); /* degree */
+        k = igraph_vector_int_size(&incident); /* degree */
 
         /*
          * Non-normalized diversity is defined as
@@ -242,9 +196,8 @@
         } else {
             igraph_real_t s = 0.0, ent = 0.0;
             for (i = 0; i < k; i++) {
-                igraph_real_t w = VECTOR(*weights)[(long int)VECTOR(incident)[i]];
+                igraph_real_t w = VECTOR(*weights)[VECTOR(incident)[i]];
                 if (w == 0) continue;
->>>>>>> 0a4760fa
                 s += w;
                 ent += (w * log(w));
             }
@@ -254,14 +207,9 @@
         igraph_vector_push_back(res, d); /* reserved */
     }
 
-<<<<<<< HEAD
+    igraph_vit_destroy(&vit);
     igraph_vector_int_destroy(&incident);
-    IGRAPH_FINALLY_CLEAN(1);
-=======
-    igraph_vit_destroy(&vit);
-    igraph_vector_destroy(&incident);
     IGRAPH_FINALLY_CLEAN(2);
->>>>>>> 0a4760fa
 
     return IGRAPH_SUCCESS;
 }
