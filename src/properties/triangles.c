--- conflicted
+++ resolved
@@ -91,76 +91,16 @@
         } else {
             *res = IGRAPH_NAN;
         }
-<<<<<<< HEAD
-        return IGRAPH_SUCCESS;
-    }
-
-    IGRAPH_VECTOR_INIT_FINALLY(&order, no_of_nodes);
-    IGRAPH_VECTOR_INIT_FINALLY(&degree, no_of_nodes);
-
-    IGRAPH_CHECK(igraph_degree(graph, &degree, igraph_vss_all(), IGRAPH_ALL,
-                               IGRAPH_LOOPS));
-    maxdegree = igraph_vector_max(&degree) + 1;
-    igraph_vector_order1(&degree, &order, maxdegree);
-    igraph_vector_destroy(&degree);
-    IGRAPH_FINALLY_CLEAN(1);
-    IGRAPH_VECTOR_INIT_FINALLY(&rank, no_of_nodes);
-    for (i = 0; i < no_of_nodes; i++) {
-        VECTOR(rank)[ (long int) VECTOR(order)[i] ] = no_of_nodes - i - 1;
-    }
-
-    IGRAPH_CHECK(igraph_adjlist_init(graph, &allneis, IGRAPH_ALL, IGRAPH_NO_LOOPS, IGRAPH_NO_MULTIPLE));
-    IGRAPH_FINALLY(igraph_adjlist_destroy, &allneis);
-
-    neis = IGRAPH_CALLOC(no_of_nodes, long int);
-    if (neis == 0) {
-        IGRAPH_ERROR("Undirected average local transitivity failed.",
-                     IGRAPH_ENOMEM);
-    }
-    IGRAPH_FINALLY(igraph_free, neis);
-
-    IGRAPH_VECTOR_INIT_FINALLY(&triangles, no_of_nodes);
-
-    for (nn = no_of_nodes - 1; nn >= 0; nn--) {
-        node = VECTOR(order)[nn];
-=======
     } else {
         IGRAPH_VECTOR_INIT_FINALLY(&vec, no_of_nodes);
->>>>>>> c386e0d3
 
         IGRAPH_CHECK(igraph_transitivity_local_undirected(graph, &vec, igraph_vss_all(), mode));
 
-<<<<<<< HEAD
-        neis1 = igraph_adjlist_get(&allneis, node);
-        neilen1 = igraph_vector_int_size(neis1);
-        /* Mark the neighbors of 'node' */
-        for (i = 0; i < neilen1; i++) {
-            neis[ (long int)VECTOR(*neis1)[i] ] = node + 1;
-        }
-
-        for (i = 0; i < neilen1; i++) {
-            long int nei = VECTOR(*neis1)[i];
-            if (VECTOR(rank)[nei] > VECTOR(rank)[node]) {
-                neis2 = igraph_adjlist_get(&allneis, nei);
-                neilen2 = igraph_vector_int_size(neis2);
-                for (j = 0; j < neilen2; j++) {
-                    long int nei2 = VECTOR(*neis2)[j];
-                    if (VECTOR(rank)[nei2] < VECTOR(rank)[nei]) {
-                        continue;
-                    }
-                    if (neis[nei2] == node + 1) {
-                        VECTOR(triangles)[nei2] += 1;
-                        VECTOR(triangles)[nei] += 1;
-                        VECTOR(triangles)[node] += 1;
-                    }
-                }
-=======
         for (i = 0, nans = 0; i < no_of_nodes; i++) {
             if (!igraph_is_nan(VECTOR(vec)[i])) {
                 sum += VECTOR(vec)[i];
             } else {
                 nans++;
->>>>>>> c386e0d3
             }
         }
 
@@ -644,14 +584,9 @@
 
     IGRAPH_CHECK(igraph_degree(graph, &degree, igraph_vss_all(), IGRAPH_ALL,
                                IGRAPH_LOOPS));
-<<<<<<< HEAD
     maxdegree = igraph_vector_max(&degree) + 1;
-    igraph_vector_order1(&degree, &order, maxdegree);
-=======
-    maxdegree = (long int) igraph_vector_max(&degree) + 1;
     IGRAPH_CHECK(igraph_vector_order1(&degree, &order, maxdegree));
 
->>>>>>> c386e0d3
     igraph_vector_destroy(&degree);
     IGRAPH_FINALLY_CLEAN(1);
 
